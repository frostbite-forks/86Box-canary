#include "qt_rendererstack.hpp"
#include "ui_qt_rendererstack.h"

#include "qt_softwarerenderer.hpp"
#include "qt_hardwarerenderer.hpp"

#include "evdev_mouse.hpp"

#include <QScreen>

#ifdef __APPLE__
#include <CoreGraphics/CoreGraphics.h>
#endif

extern "C"
{
#include <86box/mouse.h>
#include <86box/plat.h>
#include <86box/video.h>
}

RendererStack::RendererStack(QWidget *parent) :
    QStackedWidget(parent),
    ui(new Ui::RendererStack)
{
    ui->setupUi(this);
    imagebufs = QVector<QImage>(2);
    imagebufs[0] = QImage{QSize(2048 + 64, 2048 + 64), QImage::Format_RGB32};
    imagebufs[1] = QImage{QSize(2048 + 64, 2048 + 64), QImage::Format_RGB32};

    buffers_in_use = std::vector<std::atomic_flag>(2);
    buffers_in_use[0].clear();
    buffers_in_use[1].clear();

#ifdef WAYLAND
    if (QApplication::platformName().contains("wayland")) {
        wl_init();
    }
#endif
#ifdef EVDEV_INPUT
    if (QApplication::platformName() == "xcb" || QApplication::platformName() == "eglfs") {
        evdev_init();
    }
#endif
}

RendererStack::~RendererStack()
{
    delete ui;
}

extern "C" void macos_poll_mouse();
void
qt_mouse_capture(int on)
{
    if (!on)
    {
        mouse_capture = 0;
        QApplication::setOverrideCursor(Qt::ArrowCursor);
#ifdef __APPLE__
        CGAssociateMouseAndMouseCursorPosition(true);
#endif
        return;
    }
    mouse_capture = 1;
    QApplication::setOverrideCursor(Qt::BlankCursor);
#ifdef __APPLE__
    CGAssociateMouseAndMouseCursorPosition(false);
#endif
    return;
}

void RendererStack::mousePoll()
{
#ifdef __APPLE__
    return macos_poll_mouse();
#else
    mouse_x = mousedata.deltax;
    mouse_y = mousedata.deltay;
    mouse_z = mousedata.deltaz;
    mousedata.deltax = mousedata.deltay = mousedata.deltaz = 0;
    mouse_buttons = mousedata.mousebuttons;
#ifdef WAYLAND
    if (QApplication::platformName().contains("wayland"))
        wl_mouse_poll();
#endif
#ifdef EVDEV_INPUT
    evdev_mouse_poll();
#endif
#endif
}

int ignoreNextMouseEvent = 1;
void RendererStack::mouseReleaseEvent(QMouseEvent *event)
{
    if (this->geometry().contains(event->pos()) && event->button() == Qt::LeftButton && !mouse_capture)
    {
        plat_mouse_capture(1);
        this->setCursor(Qt::BlankCursor);
        if (!ignoreNextMouseEvent) ignoreNextMouseEvent++; // Avoid jumping cursor when moved.
        return;
    }
    if (mouse_capture && event->button() == Qt::MiddleButton && mouse_get_buttons() < 3)
    {
        plat_mouse_capture(0);
        this->setCursor(Qt::ArrowCursor);
        return;
    }
    if (mouse_capture)
    {
        mousedata.mousebuttons &= ~event->button();
    }
}
void RendererStack::mousePressEvent(QMouseEvent *event)
{
    if (mouse_capture)
    {
        mousedata.mousebuttons |= event->button();
    }
    event->accept();
}
void RendererStack::wheelEvent(QWheelEvent *event)
{
    if (mouse_capture)
    {
        mousedata.deltaz += event->pixelDelta().y();
    }
}

void RendererStack::mouseMoveEvent(QMouseEvent *event)
{
    if (QApplication::platformName().contains("wayland"))
    {
        event->accept();
        return;
    }
    if (!mouse_capture) { event->ignore(); return; }
#ifdef __APPLE__
    event->accept();
    return;
#else
    static QPoint oldPos = QCursor::pos();
    if (ignoreNextMouseEvent) { oldPos = event->pos(); ignoreNextMouseEvent--; event->accept(); return; }
    mousedata.deltax += event->pos().x() - oldPos.x();
    mousedata.deltay += event->pos().y() - oldPos.y();
    if (QApplication::platformName() == "eglfs")
    {
        leaveEvent((QEvent*)event);
        ignoreNextMouseEvent--;
    }
    else if (event->globalPos().x() == 0 || event->globalPos().y() == 0) leaveEvent((QEvent*)event);
    else if (event->globalPos().x() == (screen()->geometry().width() - 1) || event->globalPos().y() == (screen()->geometry().height() - 1)) leaveEvent((QEvent*)event);
    oldPos = event->pos();
#endif
}

void RendererStack::leaveEvent(QEvent* event)
{
    if (QApplication::platformName().contains("wayland"))
    {
        event->accept();
        return;
    }
    if (!mouse_capture) return;
    QCursor::setPos(mapToGlobal(QPoint(width() / 2, height() / 2)));
    ignoreNextMouseEvent = 2;
    event->accept();
}

void RendererStack::switchRenderer(Renderer renderer) {
    startblit();
    if (current) {
        removeWidget(current.get());
    }

    switch (renderer) {
    case Renderer::Software:
    {
        auto sw = new SoftwareRenderer(this);
        connect(this, &RendererStack::blitToRenderer, sw, &SoftwareRenderer::onBlit);
        current.reset(sw);
    }
        break;
    case Renderer::OpenGL:
    {
        auto hw = new HardwareRenderer(this);
        connect(this, &RendererStack::blitToRenderer, hw, &HardwareRenderer::onBlit);
        hw->setRenderType(HardwareRenderer::RenderType::OpenGL);
        current.reset(hw);
        break;
    }
    case Renderer::OpenGLES:
    {
        auto hw = new HardwareRenderer(this);
        connect(this, &RendererStack::blitToRenderer, hw, &HardwareRenderer::onBlit);
        hw->setRenderType(HardwareRenderer::RenderType::OpenGLES);
        current.reset(hw);
        break;
    }
    }
    current->setFocusPolicy(Qt::NoFocus);
    addWidget(current.get());
    endblit();
}

// called from blitter thread
void RendererStack::blit(int x, int y, int w, int h)
{
    if ((w <= 0) || (h <= 0) || (w > 2048) || (h > 2048) || (buffer32 == NULL) || buffers_in_use[currentBuf].test_and_set())
    {
        video_blit_complete();
        return;
    }
    sx = x;
    sy = y;
    sw = this->w = w;
    sh = this->h = h;
    auto imagebits = imagebufs[currentBuf].bits();
    video_copy(imagebits + y * ((2048 + 64) * 4) + x * 4, &(buffer32->line[y][x]), h * (2048 + 64) * sizeof(uint32_t));

    if (screenshots)
    {
        video_screenshot((uint32_t *)imagebits, 0, 0, 2048 + 64);
    }
    video_blit_complete();
    blitToRenderer(imagebufs[currentBuf], sx, sy, sw, sh, &buffers_in_use[currentBuf]);
    currentBuf = (currentBuf + 1) % 2;
<<<<<<< HEAD
}

void RendererStack::on_RendererStack_currentChanged(int arg1) {
    disconnect(this, &RendererStack::blitToRenderer, nullptr, nullptr);
    switch (arg1) {
    case 0:
        connect(this, &RendererStack::blitToRenderer, dynamic_cast<SoftwareRenderer*>(currentWidget()), &SoftwareRenderer::onBlit, Qt::QueuedConnection);
        break;
    case 1:
    case 2:
        connect(this, &RendererStack::blitToRenderer, dynamic_cast<HardwareRenderer*>(currentWidget()), &HardwareRenderer::onBlit, Qt::QueuedConnection);
        break;
    }
=======
>>>>>>> 1cc09b90
}<|MERGE_RESOLUTION|>--- conflicted
+++ resolved
@@ -177,14 +177,14 @@
     case Renderer::Software:
     {
         auto sw = new SoftwareRenderer(this);
-        connect(this, &RendererStack::blitToRenderer, sw, &SoftwareRenderer::onBlit);
+        connect(this, &RendererStack::blitToRenderer, sw, &SoftwareRenderer::onBlit, Qt::QueuedConnection);
         current.reset(sw);
     }
         break;
     case Renderer::OpenGL:
     {
         auto hw = new HardwareRenderer(this);
-        connect(this, &RendererStack::blitToRenderer, hw, &HardwareRenderer::onBlit);
+        connect(this, &RendererStack::blitToRenderer, hw, &HardwareRenderer::onBlit, Qt::QueuedConnection);
         hw->setRenderType(HardwareRenderer::RenderType::OpenGL);
         current.reset(hw);
         break;
@@ -192,7 +192,7 @@
     case Renderer::OpenGLES:
     {
         auto hw = new HardwareRenderer(this);
-        connect(this, &RendererStack::blitToRenderer, hw, &HardwareRenderer::onBlit);
+        connect(this, &RendererStack::blitToRenderer, hw, &HardwareRenderer::onBlit, Qt::QueuedConnection);
         hw->setRenderType(HardwareRenderer::RenderType::OpenGLES);
         current.reset(hw);
         break;
@@ -225,20 +225,4 @@
     video_blit_complete();
     blitToRenderer(imagebufs[currentBuf], sx, sy, sw, sh, &buffers_in_use[currentBuf]);
     currentBuf = (currentBuf + 1) % 2;
-<<<<<<< HEAD
-}
-
-void RendererStack::on_RendererStack_currentChanged(int arg1) {
-    disconnect(this, &RendererStack::blitToRenderer, nullptr, nullptr);
-    switch (arg1) {
-    case 0:
-        connect(this, &RendererStack::blitToRenderer, dynamic_cast<SoftwareRenderer*>(currentWidget()), &SoftwareRenderer::onBlit, Qt::QueuedConnection);
-        break;
-    case 1:
-    case 2:
-        connect(this, &RendererStack::blitToRenderer, dynamic_cast<HardwareRenderer*>(currentWidget()), &HardwareRenderer::onBlit, Qt::QueuedConnection);
-        break;
-    }
-=======
->>>>>>> 1cc09b90
 }