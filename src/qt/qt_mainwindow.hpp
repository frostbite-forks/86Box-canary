#ifndef QT_MAINWINDOW_HPP
#define QT_MAINWINDOW_HPP

#include <QMainWindow>
#include <QLabel>
#include <QEvent>
#include <QFocusEvent>

#include <memory>
#include <array>

class MediaMenu;
class RendererStack;

extern std::atomic<bool> blitDummied;

namespace Ui {
class MainWindow;
}

class MachineStatus;

class MainWindow : public QMainWindow {
    Q_OBJECT

public:
    explicit MainWindow(QWidget *parent = nullptr);
    ~MainWindow();

    void  showMessage(int flags, const QString &header, const QString &message);
    void  getTitle(wchar_t *title);
    void  blitToWidget(int x, int y, int w, int h, int monitor_index);
    QSize getRenderWidgetSize();
    void  setSendKeyboardInput(bool enabled);
    void  checkFullscreenHotkey();

    std::array<std::unique_ptr<RendererStack>, 8> renderers;
signals:
    void paint(const QImage &image);
    void resizeContents(int w, int h);
    void resizeContentsMonitor(int w, int h, int monitor_index);
    void statusBarMessage(const QString &msg);
    void updateStatusBarPanes();
    void updateStatusBarActivity(int tag, bool active);
    void updateStatusBarEmpty(int tag, bool empty);
    void updateStatusBarTip(int tag);
    void updateMenuResizeOptions();
    void updateWindowRememberOption();
    void initRendererMonitor(int monitor_index);
    void destroyRendererMonitor(int monitor_index);
    void initRendererMonitorForNonQtThread(int monitor_index);
    void destroyRendererMonitorForNonQtThread(int monitor_index);
    void hardResetCompleted();

    void setTitle(const QString &title);
    void setFullscreen(bool state);
    void setMouseCapture(bool state);

    void showMessageForNonQtThread(int flags, const QString &header, const QString &message);
    void getTitleForNonQtThread(wchar_t *title);
public slots:
    void showSettings();
    void hardReset();
    void togglePause();
    void initRendererMonitorSlot(int monitor_index);
    void destroyRendererMonitorSlot(int monitor_index);
    void updateUiPauseState();
private slots:
    void on_actionFullscreen_triggered();
    void on_actionSettings_triggered();
    void on_actionExit_triggered();
    void on_actionAuto_pause_triggered();
    void on_actionPause_triggered();
    void on_actionCtrl_Alt_Del_triggered();
    void on_actionCtrl_Alt_Esc_triggered();
    void on_actionHard_Reset_triggered();
    void on_actionRight_CTRL_is_left_ALT_triggered();
    void on_actionKeyboard_requires_capture_triggered();
    void on_actionResizable_window_triggered(bool checked);
    void on_actionInverted_VGA_monitor_triggered();
    void on_action0_5x_triggered();
    void on_action1x_triggered();
    void on_action1_5x_triggered();
    void on_action2x_triggered();
    void on_action3x_triggered();
    void on_action4x_triggered();
    void on_action5x_triggered();
    void on_action6x_triggered();
    void on_action7x_triggered();
    void on_action8x_triggered();
    void on_actionLinear_triggered();
    void on_actionNearest_triggered();
    void on_actionFullScreen_int_triggered();
    void on_actionFullScreen_int43_triggered();
    void on_actionFullScreen_keepRatio_triggered();
    void on_actionFullScreen_43_triggered();
    void on_actionFullScreen_stretch_triggered();
    void on_actionWhite_monitor_triggered();
    void on_actionGreen_monitor_triggered();
    void on_actionAmber_monitor_triggered();
    void on_actionRGB_Grayscale_triggered();
    void on_actionRGB_Color_triggered();
    void on_actionAverage_triggered();
    void on_actionBT709_HDTV_triggered();
    void on_actionBT601_NTSC_PAL_triggered();
    void on_actionDocumentation_triggered();
    void on_actionAbout_86Box_triggered();
    void on_actionAbout_Qt_triggered();
    void on_actionForce_4_3_display_ratio_triggered();
    void on_actionChange_contrast_for_monochrome_display_triggered();
    void on_actionCGA_PCjr_Tandy_EGA_S_VGA_overscan_triggered();
    void on_actionRemember_size_and_position_triggered();
    void on_actionSpecify_dimensions_triggered();
    void on_actionHiDPI_scaling_triggered();
    void on_actionHide_status_bar_triggered();
    void on_actionHide_tool_bar_triggered();
    void on_actionUpdate_status_bar_icons_triggered();
    void on_actionTake_screenshot_triggered();
    void on_actionSound_gain_triggered();
    void on_actionPreferences_triggered();
    void on_actionEnable_Discord_integration_triggered(bool checked);
    void on_actionRenderer_options_triggered();

    void refreshMediaMenu();
    void showMessage_(int flags, const QString &header, const QString &message);
    void getTitle_(wchar_t *title);

    void on_actionMCA_devices_triggered();

protected:
    void keyPressEvent(QKeyEvent *event) override;
    void keyReleaseEvent(QKeyEvent *event) override;
    void focusInEvent(QFocusEvent *event) override;
    void focusOutEvent(QFocusEvent *event) override;
    bool eventFilter(QObject *receiver, QEvent *event) override;
    void showEvent(QShowEvent *event) override;
    void closeEvent(QCloseEvent *event) override;
    void changeEvent(QEvent *event) override;

private slots:
    void on_actionPen_triggered();

private slots:
    void on_actionCursor_Puck_triggered();

<<<<<<< HEAD
    void on_actionShow_status_icons_in_fullscreen_triggered();

protected:
    void keyPressEvent(QKeyEvent* event) override;
    void keyReleaseEvent(QKeyEvent* event) override;
    void focusInEvent(QFocusEvent* event) override;
    void focusOutEvent(QFocusEvent* event) override;
    bool eventFilter(QObject* receiver, QEvent* event) override;
    void showEvent(QShowEvent* event) override;
    void closeEvent(QCloseEvent* event) override;
    void changeEvent(QEvent* event) override;
=======
    void on_actionACPI_Shutdown_triggered();

private slots:
    void on_actionShow_non_primary_monitors_triggered();

    void on_actionOpen_screenshots_folder_triggered();

    void on_actionApply_fullscreen_stretch_mode_when_maximized_triggered(bool checked);
>>>>>>> dde4c147

private:
    Ui::MainWindow                *ui;
    std::unique_ptr<MachineStatus> status;
<<<<<<< HEAD
    std::shared_ptr<MediaMenu> mm;
=======
    std::shared_ptr<MediaMenu>     mm;

    void     processKeyboardInput(bool down, uint32_t keycode);
#ifdef Q_OS_MACOS
    uint32_t last_modifiers = 0;
    void     processMacKeyboardInput(bool down, const QKeyEvent *event);
#endif
>>>>>>> dde4c147

    /* If main window should send keyboard input */
    bool send_keyboard_input = true;
    bool shownonce           = false;
    bool resizableonce       = false;
    bool vnc_enabled         = false;

    /* Full screen ON and OFF signals */
    bool fs_on_signal        = false;
    bool fs_off_signal       = false;

    friend class SpecifyDimensions;
    friend class ProgSettings;
    friend class RendererCommon;
    friend class RendererStack; // For UI variable access by non-primary renderer windows.
};

#endif // QT_MAINWINDOW_HPP<|MERGE_RESOLUTION|>--- conflicted
+++ resolved
@@ -143,20 +143,8 @@
 private slots:
     void on_actionCursor_Puck_triggered();
 
-<<<<<<< HEAD
+    void on_actionACPI_Shutdown_triggered();
     void on_actionShow_status_icons_in_fullscreen_triggered();
-
-protected:
-    void keyPressEvent(QKeyEvent* event) override;
-    void keyReleaseEvent(QKeyEvent* event) override;
-    void focusInEvent(QFocusEvent* event) override;
-    void focusOutEvent(QFocusEvent* event) override;
-    bool eventFilter(QObject* receiver, QEvent* event) override;
-    void showEvent(QShowEvent* event) override;
-    void closeEvent(QCloseEvent* event) override;
-    void changeEvent(QEvent* event) override;
-=======
-    void on_actionACPI_Shutdown_triggered();
 
 private slots:
     void on_actionShow_non_primary_monitors_triggered();
@@ -164,14 +152,10 @@
     void on_actionOpen_screenshots_folder_triggered();
 
     void on_actionApply_fullscreen_stretch_mode_when_maximized_triggered(bool checked);
->>>>>>> dde4c147
 
 private:
     Ui::MainWindow                *ui;
     std::unique_ptr<MachineStatus> status;
-<<<<<<< HEAD
-    std::shared_ptr<MediaMenu> mm;
-=======
     std::shared_ptr<MediaMenu>     mm;
 
     void     processKeyboardInput(bool down, uint32_t keycode);
@@ -179,7 +163,6 @@
     uint32_t last_modifiers = 0;
     void     processMacKeyboardInput(bool down, const QKeyEvent *event);
 #endif
->>>>>>> dde4c147
 
     /* If main window should send keyboard input */
     bool send_keyboard_input = true;
