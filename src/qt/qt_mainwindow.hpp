#ifndef QT_MAINWINDOW_HPP
#define QT_MAINWINDOW_HPP

#include <QMainWindow>
#include <QLabel>
#include <QEvent>
#include <QFocusEvent>
<<<<<<< HEAD
#include <QLabel>
=======
#include <QShortcut>
>>>>>>> eb82f9bc

#include <memory>
#include <array>
#include <atomic>

class MediaMenu;
class RendererStack;

namespace Ui {
class MainWindow;
}

class MachineStatus;

class MainWindow : public QMainWindow {
    Q_OBJECT

public:
    explicit MainWindow(QWidget *parent = nullptr);
    ~MainWindow();

    void  showMessage(int flags, const QString &header, const QString &message, bool richText);
    void  getTitle(wchar_t *title);
    void  blitToWidget(int x, int y, int w, int h, int monitor_index);
    QSize getRenderWidgetSize();
    void  setSendKeyboardInput(bool enabled);
    void  reloadAllRenderers();
	QShortcut	*windowedShortcut;
	QKeySequence FindAcceleratorSeq(const char *name);
	
	
    std::array<std::unique_ptr<RendererStack>, 8> renderers;
signals:
    void paint(const QImage &image);
    void resizeContents(int w, int h);
    void resizeContentsMonitor(int w, int h, int monitor_index);
    void statusBarMessage(const QString &msg);
    void updateStatusBarPanes();
    void updateStatusBarActivity(int tag, bool active);
    void updateStatusBarEmpty(int tag, bool empty);
    void updateStatusBarTip(int tag);
    void updateMenuResizeOptions();
    void updateWindowRememberOption();
    void initRendererMonitor(int monitor_index);
    void destroyRendererMonitor(int monitor_index);
    void initRendererMonitorForNonQtThread(int monitor_index);
    void destroyRendererMonitorForNonQtThread(int monitor_index);
    void hardResetCompleted();

    void setTitle(const QString &title);
    void setFullscreen(bool state);
    void setMouseCapture(bool state);

    void showMessageForNonQtThread(int flags, const QString &header, const QString &message, bool richText, std::atomic_bool* done);
    void getTitleForNonQtThread(wchar_t *title);
public slots:
    void showSettings();
    void hardReset();
    void togglePause();
    void initRendererMonitorSlot(int monitor_index);
    void destroyRendererMonitorSlot(int monitor_index);
    void updateStatusEmptyIcons();
    void updateUiPauseState();
private slots:
    void on_actionFullscreen_triggered();
    void on_actionSettings_triggered();
    void on_actionExit_triggered();
    void on_actionAuto_pause_triggered();
    void on_actionPause_triggered();
    void on_actionCtrl_Alt_Del_triggered();
    void on_actionCtrl_Alt_Esc_triggered();
    void on_actionHard_Reset_triggered();
    void on_actionRight_CTRL_is_left_ALT_triggered();
    static void on_actionKeyboard_requires_capture_triggered();
    void on_actionResizable_window_triggered(bool checked);
    void on_actionInverted_VGA_monitor_triggered();
    void on_action0_5x_triggered();
    void on_action1x_triggered();
    void on_action1_5x_triggered();
    void on_action2x_triggered();
    void on_action3x_triggered();
    void on_action4x_triggered();
    void on_action5x_triggered();
    void on_action6x_triggered();
    void on_action7x_triggered();
    void on_action8x_triggered();
    void on_actionLinear_triggered();
    void on_actionNearest_triggered();
    void on_actionFullScreen_int_triggered();
    void on_actionFullScreen_int43_triggered();
    void on_actionFullScreen_keepRatio_triggered();
    void on_actionFullScreen_43_triggered();
    void on_actionFullScreen_stretch_triggered();
    void on_actionWhite_monitor_triggered();
    void on_actionGreen_monitor_triggered();
    void on_actionAmber_monitor_triggered();
    void on_actionRGB_Grayscale_triggered();
    void on_actionRGB_Color_triggered();
    void on_actionAverage_triggered();
    void on_actionBT709_HDTV_triggered();
    void on_actionBT601_NTSC_PAL_triggered();
    void on_actionDocumentation_triggered();
    void on_actionAbout_86Box_triggered();
    void on_actionAbout_Qt_triggered();
    void on_actionForce_4_3_display_ratio_triggered();
    void on_actionChange_contrast_for_monochrome_display_triggered();
    void on_actionCGA_PCjr_Tandy_EGA_S_VGA_overscan_triggered();
    void on_actionRemember_size_and_position_triggered();
    void on_actionSpecify_dimensions_triggered();
    void on_actionHiDPI_scaling_triggered();
    void on_actionHide_status_bar_triggered();
    void on_actionHide_tool_bar_triggered();
    void on_actionUpdate_status_bar_icons_triggered();
    void on_actionTake_screenshot_triggered();
    void on_actionMute_Unmute_triggered();
    void on_actionSound_gain_triggered();
    void on_actionPreferences_triggered();
    void on_actionEnable_Discord_integration_triggered(bool checked);
    void on_actionRenderer_options_triggered();

    void refreshMediaMenu();
    void showMessage_(int flags, const QString &header, const QString &message, bool richText, std::atomic_bool* done = nullptr);
    void getTitle_(wchar_t *title);

    void on_actionMCA_devices_triggered();

protected:
    void keyPressEvent(QKeyEvent *event) override;
    void keyReleaseEvent(QKeyEvent *event) override;
    void focusInEvent(QFocusEvent *event) override;
    void focusOutEvent(QFocusEvent *event) override;
    bool eventFilter(QObject *receiver, QEvent *event) override;
    void showEvent(QShowEvent *event) override;
    void closeEvent(QCloseEvent *event) override;
    void changeEvent(QEvent *event) override;
    void resizeEvent(QResizeEvent *event) override;

private slots:
    void on_actionPen_triggered();

private slots:
    void on_actionCursor_Puck_triggered();

    void on_actionACPI_Shutdown_triggered();

private slots:
    void on_actionShow_non_primary_monitors_triggered();

    void on_actionOpen_screenshots_folder_triggered();

    void on_actionApply_fullscreen_stretch_mode_when_maximized_triggered(bool checked);

private:
    Ui::MainWindow                *ui;
    std::unique_ptr<MachineStatus> status;
    std::shared_ptr<MediaMenu>     mm;

	void updateShortcuts();
    void     processKeyboardInput(bool down, uint32_t keycode);
#ifdef Q_OS_MACOS
    uint32_t last_modifiers = 0;
    void     processMacKeyboardInput(bool down, const QKeyEvent *event);
#endif

    /* If main window should send keyboard input */
    bool send_keyboard_input = true;
    bool shownonce           = false;
    bool resizableonce       = false;
    bool vnc_enabled         = false;

    /* Full screen ON and OFF signals */
    bool fs_on_signal        = false;
    bool fs_off_signal       = false;

    /* Reload the renderers after closing renderer options dialog. */
    bool reload_renderers    = false;

    friend class SpecifyDimensions;
    friend class ProgSettings;
    friend class RendererCommon;
    friend class RendererStack; // For UI variable access by non-primary renderer windows.
    friend class WindowsRawInputFilter; // Needed to reload renderers on style sheet changes.

<<<<<<< HEAD
    QLabel *caps_label, *scroll_label, *num_label;

    
=======
>>>>>>> eb82f9bc
    bool isShowMessage = false;
};

#endif // QT_MAINWINDOW_HPP<|MERGE_RESOLUTION|>--- conflicted
+++ resolved
@@ -5,11 +5,8 @@
 #include <QLabel>
 #include <QEvent>
 #include <QFocusEvent>
-<<<<<<< HEAD
 #include <QLabel>
-=======
 #include <QShortcut>
->>>>>>> eb82f9bc
 
 #include <memory>
 #include <array>
@@ -193,12 +190,8 @@
     friend class RendererStack; // For UI variable access by non-primary renderer windows.
     friend class WindowsRawInputFilter; // Needed to reload renderers on style sheet changes.
 
-<<<<<<< HEAD
     QLabel *caps_label, *scroll_label, *num_label;
 
-    
-=======
->>>>>>> eb82f9bc
     bool isShowMessage = false;
 };
 
