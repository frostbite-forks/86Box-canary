# Find includes in corresponding build directories
set(CMAKE_INCLUDE_CURRENT_DIR ON)
set(CMAKE_AUTOMOC ON)
set(CMAKE_AUTOUIC ON)
set(CMAKE_AUTORCC ON)

find_package(Threads REQUIRED)

add_library(plat STATIC qt.c qt_main.cpp qt_platform.cpp cpp11_thread.cpp)
add_library(ui STATIC
    qt_ui.cpp
    qt_cdrom.c

    qt_mainwindow.cpp
    qt_mainwindow.hpp
    qt_mainwindow.ui
    qt_machinestatus.cpp
    qt_machinestatus.hpp
    qt_mediamenu.cpp
    qt_mediamenu.hpp
    qt_rendererstack.cpp
    qt_rendererstack.hpp
    qt_rendererstack.ui
    qt_renderercomon.cpp
    qt_renderercomon.hpp
    qt_softwarerenderer.cpp
    qt_softwarerenderer.hpp
    qt_hardwarerenderer.cpp
    qt_hardwarerenderer.hpp

    qt_settings.cpp
    qt_settings.hpp
    qt_settings.ui

    qt_settingsmachine.cpp
    qt_settingsmachine.hpp
    qt_settingsmachine.ui
    qt_settingsdisplay.cpp
    qt_settingsdisplay.hpp
    qt_settingsdisplay.ui
    qt_settingsinput.cpp
    qt_settingsinput.hpp
    qt_settingsinput.ui
    qt_settingssound.cpp
    qt_settingssound.hpp
    qt_settingssound.ui
    qt_settingsnetwork.cpp
    qt_settingsnetwork.hpp
    qt_settingsnetwork.ui
    qt_settingsports.cpp
    qt_settingsports.hpp
    qt_settingsports.ui
    qt_settingsstoragecontrollers.cpp
    qt_settingsstoragecontrollers.hpp
    qt_settingsstoragecontrollers.ui
    qt_settingsharddisks.cpp
    qt_settingsharddisks.hpp
    qt_settingsharddisks.ui
    qt_settingsfloppycdrom.cpp
    qt_settingsfloppycdrom.hpp
    qt_settingsfloppycdrom.ui
    qt_settingsotherremovable.cpp
    qt_settingsotherremovable.hpp
    qt_settingsotherremovable.ui
    qt_settingsotherperipherals.cpp
    qt_settingsotherperipherals.hpp
    qt_settingsotherperipherals.ui

    qt_deviceconfig.cpp
    qt_deviceconfig.hpp
    qt_deviceconfig.ui

    qt_filefield.cpp
    qt_filefield.hpp
    qt_filefield.ui
    qt_newfloppydialog.cpp
    qt_newfloppydialog.hpp
    qt_newfloppydialog.ui
    qt_harddiskdialog.cpp
    qt_harddiskdialog.hpp
    qt_harddiskdialog.ui

    qt_harddrive_common.cpp
    qt_harddrive_common.hpp
    qt_models_common.cpp
    qt_models_common.hpp

    ../qt_resources.qrc
)
if (APPLE)
    target_sources(ui PRIVATE macos_event_filter.mm)
endif()

target_link_libraries(
    plat
    PRIVATE
    Qt5::Widgets
    Qt5::Gui
    Threads::Threads
)

target_link_libraries(
    ui
    PRIVATE
    Qt5::Widgets
    Qt5::Gui
    Threads::Threads
)

<<<<<<< HEAD
# needed for static builds
if (WIN32)
    qt_import_plugins(plat INCLUDE Qt5::QWindowsIntegrationPlugin Qt5::QICOPlugin QWindowsVistaStylePlugin)
else()
    qt_import_plugins(plat INCLUDE Qt5::QICOPlugin)
endif()

if (PkgConfig_FOUND)
    pkg_check_modules(RTMIDI rtmidi)
    if (RTMIDI_FOUND)
        target_include_directories(plat PRIVATE ${RTMIDI_INCLUDE_DIRS})
        target_link_directories(plat INTERFACE ${RTMIDI_LIBRARY_DIRS})
        target_link_libraries(plat PRIVATE ${RTMIDI_LIBRARIES})
        target_sources(plat PRIVATE rtmidi_midi.cpp)
    else()
        target_sources(plat PRIVATE qt_midi.cpp)
    endif()
else()
    target_sources(plat PRIVATE qt_midi.cpp)
endif()

=======
>>>>>>> 5f5828a5
if (UNIX AND NOT APPLE)
    find_package(X11 REQUIRED)
    target_link_libraries(ui PRIVATE X11::X11)

    find_package(ECM NO_MODULE)
    if (ECM_FOUND)
        list(APPEND CMAKE_MODULE_PATH ${ECM_MODULE_PATH})
        find_package(Wayland COMPONENTS Client)
        if (Wayland_FOUND)
            target_link_libraries(ui PRIVATE Wayland::Client)
            find_package(WaylandScanner REQUIRED)
            if (WaylandScanner_FOUND)
                set(WL_SOURCE_VAR)
                ecm_add_wayland_client_protocol(WL_SOURCE_VAR PROTOCOL ${CMAKE_SOURCE_DIR}/wl_protocols/relative-pointer-unstable-v1.xml BASENAME relative-pointer-unstable-v1)
                ecm_add_wayland_client_protocol(WL_SOURCE_VAR PROTOCOL ${CMAKE_SOURCE_DIR}/wl_protocols/pointer-constraints-unstable-v1.xml BASENAME pointer-constraints-unstable-v1)
                target_include_directories(ui PRIVATE ${CMAKE_CURRENT_BINARY_DIR} ${Qt5Gui_PRIVATE_INCLUDE_DIRS})
                target_sources(ui PRIVATE ${WL_SOURCE_VAR} wl_mouse.cpp)
                target_compile_definitions(ui PRIVATE WAYLAND)
            endif()
        endif()
    endif()
endif()<|MERGE_RESOLUTION|>--- conflicted
+++ resolved
@@ -107,7 +107,6 @@
     Threads::Threads
 )
 
-<<<<<<< HEAD
 # needed for static builds
 if (WIN32)
     qt_import_plugins(plat INCLUDE Qt5::QWindowsIntegrationPlugin Qt5::QICOPlugin QWindowsVistaStylePlugin)
@@ -115,22 +114,6 @@
     qt_import_plugins(plat INCLUDE Qt5::QICOPlugin)
 endif()
 
-if (PkgConfig_FOUND)
-    pkg_check_modules(RTMIDI rtmidi)
-    if (RTMIDI_FOUND)
-        target_include_directories(plat PRIVATE ${RTMIDI_INCLUDE_DIRS})
-        target_link_directories(plat INTERFACE ${RTMIDI_LIBRARY_DIRS})
-        target_link_libraries(plat PRIVATE ${RTMIDI_LIBRARIES})
-        target_sources(plat PRIVATE rtmidi_midi.cpp)
-    else()
-        target_sources(plat PRIVATE qt_midi.cpp)
-    endif()
-else()
-    target_sources(plat PRIVATE qt_midi.cpp)
-endif()
-
-=======
->>>>>>> 5f5828a5
 if (UNIX AND NOT APPLE)
     find_package(X11 REQUIRED)
     target_link_libraries(ui PRIVATE X11::X11)
