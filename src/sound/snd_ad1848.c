/*
 * 86Box     A hypervisor and IBM PC system emulator that specializes in
 *           running old operating systems and software designed for IBM
 *           PC systems and compatibles from 1981 through fairly recent
 *           system designs based on the PCI bus.
 *
 *           This file is part of the 86Box distribution.
 *
 *           AD1848 / CS4248 / CS4231 (Windows Sound System) codec emulation.
 *
 *
 *
 * Authors:  Sarah Walker, <https://pcem-emulator.co.uk/>
 *           TheCollector1995, <mariogplayer@gmail.com>
 *           RichardG, <richardg867@gmail.com>
 *
 *           Copyright 2008-2020 Sarah Walker.
 *           Copyright 2018-2020 TheCollector1995.
 *           Copyright 2021-2025 RichardG.
 */
#include <math.h>
#include <stdarg.h>
#include <stdint.h>
#include <stdio.h>
#include <string.h>
#include <wchar.h>
#define HAVE_STDARG_H
#include <86box/86box.h>
#include <86box/dma.h>
#include <86box/pic.h>
#include <86box/timer.h>
#include <86box/sound.h>
#include <86box/snd_ad1848.h>
#include <86box/plat_fallthrough.h>

#define CS4231 0x80
#define CS4232 0x02
#define CS4236 0x03

#ifdef ENABLE_AD1848_LOG
int ad1848_do_log = ENABLE_AD1848_LOG;

static void
ad1848_log(const char *fmt, ...)
{
    va_list ap;

    if (ad1848_do_log) {
        va_start(ap, fmt);
        pclog_ex(fmt, ap);
        va_end(ap);
    }
}
#else
#    define ad1848_log(fmt, ...)
#endif

static int    ad1848_vols_7bits[128];
static double ad1848_vols_5bits_aux_gain[32];

/* Borrowed from snd_sb_dsp */
extern int8_t  scaleMap4[64];
extern uint8_t adjustMap4[64];

void
ad1848_setirq(ad1848_t *ad1848, int irq)
{
    ad1848_log("AD1848: setirq(%d)\n", irq);
    ad1848->irq = irq;
}

void
ad1848_setdma(ad1848_t *ad1848, int newdma)
{
    ad1848_log("AD1848: setdma(%d)\n", newdma);
    ad1848->dma = newdma;
}

void
ad1848_updatevolmask(ad1848_t *ad1848)
{
    if ((ad1848->type == AD1848_TYPE_CS4236B) && !(ad1848->xregs[4] & 0x10) && !ad1848->wten)
        ad1848->wave_vol_mask = 0x7f;
    else
        ad1848->wave_vol_mask = 0x3f;
    ad1848_log("AD1848: updatevolmask(%02X)\n", ad1848->wave_vol_mask);
}

static double
ad1848_get_default_freq(ad1848_t *ad1848)
{
    double freq = (ad1848->regs[8] & 1) ? 16934400.0 : 24576000.0;

    switch ((ad1848->regs[8] >> 1) & 7) {
        default:
            break;

        case 0:
            freq /= 3072.0;
            break;
        case 1:
            freq /= 1536.0;
            break;
        case 2:
            freq /= 896.0;
            break;
        case 3:
            freq /= 768.0;
            break;
        case 4:
            freq /= 448.0;
            break;
        case 5:
            freq /= 384.0;
            break;
        case 6:
            freq /= 512.0;
            break;
        case 7:
            freq /= 2560.0;
            break;
    }

    ad1848_log("AD1848: Frequency %f through default path\n", freq);

    return freq;
}

static void
ad1848_updatefreq(ad1848_t *ad1848)
{
    double  freq;

    if (ad1848->type >= AD1848_TYPE_CS4232) {
        if (ad1848->xregs[11] & 0x20) { /* CS4236B+ only */
            freq = 16934400.0;
            switch (ad1848->xregs[13]) {
                default:
                    freq /= 16.0 * MAX(ad1848->xregs[13], 21);
                    break;
                case 1:
                    freq /= 353.0;
                    break;
                case 2:
                    freq /= 529.0;
                    break;
                case 3:
                    freq /= 617.0;
                    break;
                case 4:
                    freq /= 1058.0;
                    break;
                case 5:
                    freq /= 1764.0;
                    break;
                case 6:
                    freq /= 2117.0;
                    break;
                case 7:
                    freq /= 2558.0;
                    break;
            }

            ad1848_log("AD1848: Frequency %f through CS4236B+ path\n", freq);
        } else if (ad1848->regs[22] & 0x80) {
            const uint8_t set = (ad1848->regs[22] >> 1) & 0x3f;
            freq = (ad1848->regs[22] & 1) ? 33868800.0 : 49152000.0;
            switch (ad1848->regs[10] & 0x30) {
                default:
                    break;

                case 0x00:
                    freq /= 128 * set;
                    break;
                case 0x10:
                    freq /= 64 * set;
                    break;
                case 0x20:
                    freq /= 256 * set;
                    break;
            }

            ad1848_log("AD1848: Frequency %f through CS4232+ path\n", freq);
        } else
            freq = ad1848_get_default_freq(ad1848);
    } else
        freq = ad1848_get_default_freq(ad1848);

    ad1848->freq        = (int) trunc(freq);
    ad1848->timer_latch = (uint64_t) ((double) TIMER_USEC * (1000000.0 / (double) ad1848->freq));
}

uint8_t
ad1848_read(uint16_t addr, void *priv)
{
    ad1848_t *ad1848 = (ad1848_t *) priv;
    uint8_t   ret    = 0xff;
    uint8_t   temp   = 0;

    switch (addr & 3) {
        case 0: /* Index */
            ret = ad1848->index | ad1848->trd | ad1848->mce;
            break;

        case 1:
            ret = ad1848->regs[ad1848->index];
            switch (ad1848->index) {
                case 11:
                    ret ^= 0x20;
                    ad1848->regs[ad1848->index] = ret;
                    break;

                case 18 ... 19:
                    if (ad1848->type >= AD1848_TYPE_CS4236B) {
                        if ((ad1848->xregs[4] & 0x14) == 0x14)               /* FM remapping */
                            ret = ad1848->xregs[6 | (ad1848->index & 1)];    /* real FM volume on registers 6 and 7 */
                        else if (ad1848->wten && !(ad1848->xregs[4] & 0x08)) /* wavetable remapping */
                            ret = ad1848->xregs[16 | (ad1848->index & 1)];   /* real wavetable volume on registers 16 and 17 */
                    }
                    break;

                case 20 ... 21:
                    /* Backdoor to the Control/RAM registers on CS4235+. */
                    if ((ad1848->type >= AD1848_TYPE_CS4235) && (ad1848->xregs[18] & 0x80))
                        ret = ad1848->cram_read(ad1848->index - 15, ad1848->cram_priv);
                    break;

                case 23:
                    if ((ad1848->type >= AD1848_TYPE_CS4236B) && (ad1848->regs[23] & 0x08)) {
                        ret = ad1848->xregs[ad1848->xindex];
                        switch (ad1848->xindex) {
                            case 0 ... 1:
                                /* Remapped line volume. */
                                ret = ad1848->regs[18 + ad1848->xindex];
                                break;

                            case 23 ... 24:
                            case 29:
                                /* Backdoor to control indirect registers on CS4235+. */
                                if (ad1848->type >= AD1848_TYPE_CS4235) {
                                    temp = ad1848->cram_read(3, ad1848->cram_priv);
                                    ad1848->cram_write(3, (ad1848->xindex == 23) ? 2 : ((ad1848->xindex == 24) ? 8 : 9), ad1848->cram_priv);
                                    ret = ad1848->cram_read(4, ad1848->cram_priv);
                                    ad1848->cram_write(3, temp, ad1848->cram_priv);
                                }
                                break;

                            case 26 ... 28:
                            case 30:
                                /* Backdoor to control registers on CS4235+. */
                                if (ad1848->type >= AD1848_TYPE_CS4235)
                                    ret = ad1848->cram_read((ad1848->xindex == 30) ? 7 : (ad1848->xindex - 26), ad1848->cram_priv);
                                break;

                            default:
                                break;
                        }
                        ad1848_log("AD1848: read(X%d) = %02X\n", ad1848->xindex, ret);
                        return ret;
                    }
                    break;

                default:
                    break;
            }
            ad1848_log("AD1848: read(I%d) = %02X\n", ad1848->index, ret);
            return ret;

        case 2:
            ret = ad1848->status;
            break;

        default:
            break;
    }

    ad1848_log("AD1848: read(%04X) = %02X\n", addr, ret);

    return ret;
}

void
ad1848_write(uint16_t addr, uint8_t val, void *priv)
{
    ad1848_t *ad1848 = (ad1848_t *) priv;
    uint8_t   temp = 0;
    uint8_t   updatefreq = 0;
    double    i8_timebase = 0;

    switch (addr & 3) {
        case 0: /* Index */
            if ((ad1848->regs[12] & 0x40) && (ad1848->type >= AD1848_TYPE_CS4231))
                ad1848->index = val & 0x1f; /* cs4231a extended mode enabled */
            else
                ad1848->index = val & 0x0f; /* ad1848/cs4248 mode TODO: some variants/clones DO NOT mirror, just ignore the writes? */
            if (ad1848->type >= AD1848_TYPE_CS4236B)
                ad1848->regs[23] &= ~0x08; /* clear XRAE */
            ad1848->trd = val & 0x20;
            ad1848->mce = val & 0x40;
            break;

        case 1:
            switch (ad1848->index) {
                case 10:
                    if (ad1848->type < AD1848_TYPE_CS4232)
                        break;
                    fallthrough;

                case 8:
                    updatefreq = 1;
                    break;

                case 9:
                    if (!ad1848->enable && (val & 0x41) == 0x01) {
                        ad1848->adpcm_pos = 0;
                        ad1848->dma_ff = 0;
                        if (ad1848->timer_latch)
                            timer_set_delay_u64(&ad1848->timer_count, ad1848->timer_latch);
                        else
                            timer_set_delay_u64(&ad1848->timer_count, TIMER_USEC);
                    }
                    ad1848->enable = ((val & 0x41) == 0x01);
                    if (!ad1848->enable) {
                        timer_disable(&ad1848->timer_count);
                        ad1848->out_l = ad1848->out_r = 0;
                    }
                    break;

                case 11:
                    goto readonly_i;

                case 12:
                    if (ad1848->type >= AD1848_TYPE_CS4248) {
                        ad1848->regs[12] = 0x80 | (val & 0x70) | (ad1848->regs[12] & 0x0f);
                        if ((ad1848->type >= AD1848_TYPE_CS4231) && (ad1848->type < AD1848_TYPE_CS4235)) {
                            if (val & 0x40)
                                ad1848->fmt_mask |= 0x80;
                            else
                                ad1848->fmt_mask &= ~0x80;
                        }
                    }
                    goto readonly_i;

                case 14:
                    ad1848->count = ad1848->regs[15] | (val << 8);
                    break;

                case 16:
                    if ((ad1848->type >= AD1848_TYPE_CS4231) && (ad1848->type < AD1848_TYPE_CS4235)) {
                        if (val & 0x40) {
                            ad1848_log("Timer Enable\n");
                            ad1848_log("Timer value: %04X\n", ((ad1848->regs[21] << 8) + (ad1848->regs[20])));
                            i8_timebase = (ad1848->regs[8] & 1) ? 9.92 : 9.969;
                            timer_set_delay_u64(&ad1848->cs4231a_irq_timer, (((ad1848->regs[21] << 8) + (ad1848->regs[20])) * i8_timebase * TIMER_USEC));
                        }
                        else {
                            ad1848_log("Timer Disable\n");
                            timer_disable(&ad1848->cs4231a_irq_timer);
                        }
                    }
                    break;

                case 18 ... 19:
                    if (ad1848->type >= AD1848_TYPE_CS4236B) {
                        if (ad1848->type >= AD1848_TYPE_CS4235) {
                            if (ad1848->xregs[18] & 0x20)              /* AUX1 remapping */
                                ad1848->regs[ad1848->index & 3] = val; /* also controls AUX1 on registers 2 and 3 */
                        } else {
                            temp = 0;
                            if ((ad1848->xregs[4] & 0x14) == 0x14) {          /* FM remapping */
                                ad1848->xregs[6 | (ad1848->index & 1)] = val; /* real FM volume on extended registers 6 and 7 */
                                temp                                   = 1;

                                if (ad1848->index == 18) {
                                    if (val & 0x80)
                                        ad1848->fm_vol_l = 0;
                                    else
                                        ad1848->fm_vol_l = ad1848_vols_7bits[val & 0x3f];
                                } else {
                                    if (val & 0x80)
                                        ad1848->fm_vol_r = 0;
                                    else
                                        ad1848->fm_vol_r = ad1848_vols_7bits[val & 0x3f];
                                }
                            }
                            if (ad1848->wten && !(ad1848->xregs[4] & 0x08)) {  /* wavetable remapping */
                                ad1848->xregs[16 | (ad1848->index & 1)] = val; /* real wavetable volume on extended registers 16 and 17 */
                                temp                                    = 1;
                            }

                            /* Stop here if any remapping is enabled. */
                            if (temp)
                                goto readonly_i;
                        }

                        /* HACK: the Windows 9x driver's "Synth" control writes to this
                           register with no remapping, even if internal FM is enabled. */
                        if (ad1848->index == 18) {
                            if (val & 0x80)
                                ad1848->fm_vol_l = 0;
                            else
                                ad1848->fm_vol_l = (int) ad1848_vols_5bits_aux_gain[val & 0x1f];
                        } else {
                            if (val & 0x80)
                                ad1848->fm_vol_r = 0;
                            else
                                ad1848->fm_vol_r = (int) ad1848_vols_5bits_aux_gain[val & 0x1f];
                        }
                    }
                    break;

                case 20 ... 21:
                    /* Backdoor to the Control/RAM registers on CS4235+. */
                    if ((ad1848->type >= AD1848_TYPE_CS4235) && (ad1848->xregs[18] & 0x80)) {
                        ad1848->cram_write(ad1848->index - 15, val, ad1848->cram_priv);
                        val = ad1848->regs[ad1848->index];
                    }
                    break;

                case 22:
                    updatefreq = 1;
                    break;

                case 23:
                    if ((ad1848->type >= AD1848_TYPE_CS4236B) && ((ad1848->regs[12] & 0x60) == 0x60)) {
                        if (!(ad1848->regs[23] & 0x08)) { /* existing (not new) XRAE is clear */
                            ad1848->xindex = ((val & 0x04) << 2) | (val >> 4);
                            break;
                        }

                        switch (ad1848->xindex) {
                            case 0 ... 1:
                                if (ad1848->type < AD1848_TYPE_CS4235) {
                                    /* Remapped line volume. */
                                    ad1848->regs[18 | ad1848->xindex] = val;
                                }
                                break;

                            case 6:
                                if (val & 0x80)
                                    ad1848->fm_vol_l = 0;
                                else
                                    ad1848->fm_vol_l = ad1848_vols_7bits[val & 0x3f];
                                break;

                            case 7:
                                if (val & 0x80)
                                    ad1848->fm_vol_r = 0;
                                else
                                    ad1848->fm_vol_r = ad1848_vols_7bits[val & 0x3f];
                                break;

                            case 11:
                            case 13:
                                updatefreq = 1;
                                break;

                            case 23 ... 24:
                            case 29:
                                /* Backdoor to control indirect registers on CS4235+. */
                                if (ad1848->type >= AD1848_TYPE_CS4235) {
                                    temp = ad1848->cram_read(3, ad1848->cram_priv);
                                    ad1848->cram_write(3, (ad1848->xindex == 23) ? 2 : ((ad1848->xindex == 24) ? 8 : 9), ad1848->cram_priv);
                                    ad1848->cram_write(4, val, ad1848->cram_priv);
                                    ad1848->cram_write(3, temp, ad1848->cram_priv);
                                }
                                break;

                            case 25:
                                goto readonly_x;

                            case 26 ... 28:
                            case 30:
                                /* Backdoor to control registers on CS4235+. */
                                if (ad1848->type >= AD1848_TYPE_CS4235)
                                    ad1848->cram_write((ad1848->xindex == 30) ? 7 : (ad1848->xindex - 26), val, ad1848->cram_priv);
                                break;

                            default:
                                break;
                        }
                        ad1848->xregs[ad1848->xindex] = val;

                        if (updatefreq)
                            ad1848_updatefreq(ad1848);

readonly_x:
                        ad1848_log("AD1848: write(X%d, %02X)\n", ad1848->xindex, val);
                        return;
                    }
                    break;

                case 24:
                    val = ad1848->regs[24] & ((val & 0x70) | 0x0f);
                    if (!(val & 0x70)) {
                        ad1848->status &= 0xfe;
                        picintc(1 << ad1848->irq);
                    }
                    break;

                case 25:
                    goto readonly_i;
                case 27:
                    if ((ad1848->type != AD1848_TYPE_CS4232) && (ad1848->type != AD1848_TYPE_CS4236))
                        goto readonly_i;
                    break;
                case 29:
                    if ((ad1848->type != AD1848_TYPE_CS4232) && (ad1848->type != AD1848_TYPE_CS4236))
                        goto readonly_i;
                    break;

                default:
                    break;
            }
            ad1848->regs[ad1848->index] = val;

            if (updatefreq)
                ad1848_updatefreq(ad1848);

            if (ad1848->cd_vol_reg > -1) {
                if (ad1848->regs[ad1848->cd_vol_reg] & 0x80)
                    ad1848->cd_vol_l = 0;
                else
                    ad1848->cd_vol_l = ad1848_vols_5bits_aux_gain[ad1848->regs[ad1848->cd_vol_reg] & 0x1f];
                if (ad1848->regs[ad1848->cd_vol_reg + 1] & 0x80)
                    ad1848->cd_vol_r = 0;
                else
                    ad1848->cd_vol_r = ad1848_vols_5bits_aux_gain[ad1848->regs[ad1848->cd_vol_reg + 1] & 0x1f];
            }

readonly_i:
            ad1848_log("AD1848: write(I%d, %02X)\n", ad1848->index, val);
            return;

        case 2:
            ad1848->status &= 0xfe;
            ad1848->regs[24] &= 0x0f;
            break;

        default:
            break;
    }

    ad1848_log("AD1848: write(%04X, %02X)\n", addr, val);
}

void
ad1848_speed_changed(ad1848_t *ad1848)
{
    ad1848->timer_latch = (uint64_t) ((double) TIMER_USEC * (1000000.0 / (double) ad1848->freq));
}

void
ad1848_update(ad1848_t *ad1848)
{
    for (; ad1848->pos < sound_pos_global; ad1848->pos++) {
        ad1848->buffer[ad1848->pos * 2]     = ad1848->out_l;
        ad1848->buffer[ad1848->pos * 2 + 1] = ad1848->out_r;
    }
}

static int16_t
ad1848_process_mulaw(uint8_t byte)
{
    byte        = ~byte;
    int temp    = (((byte & 0x0f) << 3) + 0x84);
    temp <<= ((byte & 0x70) >> 4);
    temp = (byte & 0x80) ? (0x84 - temp) : (temp - 0x84);
    if (temp > 32767)
        return 32767;
    else if (temp < -32768)
        return -32768;
    return (int16_t) temp;
}

static int16_t
ad1848_process_alaw(uint8_t byte)
{
    byte ^= 0x55;
    int           dec = ((byte & 0x0f) << 4);;
    const int     seg = (int) ((byte & 0x70) >> 4);
    switch (seg) {
        default:
            dec |= 0x108;
            dec <<= seg - 1;
            break;

        case 0:
            dec |= 0x8;
            break;

        case 1:
            dec |= 0x108;
            break;
    }
    return (int16_t) ((byte & 0x80) ? dec : -dec);
}

static uint32_t
ad1848_dma_channel_read(ad1848_t *ad1848, int channel)
{
    uint32_t ret;

    if (channel >= 4) {
       if (ad1848->dma_ff) {
           ret = (ad1848->dma_data & 0xff00) >> 8;
           ret |= (ad1848->dma_data & 0xffff0000);
       } else {
           ad1848->dma_data = dma_channel_read(channel);

           if (ad1848->dma_data == DMA_NODATA)
               return DMA_NODATA;

           ret = ad1848->dma_data & 0xff;
       }

       ad1848->dma_ff = !ad1848->dma_ff;
    } else
        ret = dma_channel_read(channel);

    return ret;
}

static int16_t
ad1848_process_adpcm(ad1848_t *ad1848)
{
    int temp;
    if (ad1848->adpcm_pos++ & 1) {
        temp = (ad1848->adpcm_data & 0x0f) + ad1848->adpcm_step;
    } else {
        ad1848->adpcm_data = (int) (ad1848_dma_channel_read(ad1848, ad1848->dma) & 0xffff);
        temp               = (ad1848->adpcm_data >> 4) + ad1848->adpcm_step;
    }
    if (temp < 0)
        temp = 0;
    else if (temp > 63)
        temp = 63;

    ad1848->adpcm_ref += scaleMap4[temp];
    if (ad1848->adpcm_ref > 0xff)
        ad1848->adpcm_ref = 0xff;
    else if (ad1848->adpcm_ref < 0x00)
        ad1848->adpcm_ref = 0x00;

    ad1848->adpcm_step = (int8_t) ((ad1848->adpcm_step + adjustMap4[temp]) & 0xff);

    return (int16_t) ((ad1848->adpcm_ref ^ 0x80) << 8);
}

static void
ad1848_poll(void *priv)
{
    ad1848_t *ad1848 = (ad1848_t *) priv;

    if (ad1848->timer_latch)
        timer_advance_u64(&ad1848->timer_count, ad1848->timer_latch);
    else
        timer_advance_u64(&ad1848->timer_count, TIMER_USEC * 1000);

    ad1848_update(ad1848);

    if (ad1848->enable) {
        int32_t temp;

        switch (ad1848->regs[8] & ad1848->fmt_mask) {
            case 0x00: /* Mono, 8-bit PCM */
                ad1848->out_l = ad1848->out_r = (int16_t) ((ad1848_dma_channel_read(ad1848, ad1848->dma) ^ 0x80) << 8);
                break;

            case 0x10: /* Stereo, 8-bit PCM */
                ad1848->out_l = (int16_t) ((ad1848_dma_channel_read(ad1848, ad1848->dma) ^ 0x80) << 8);
                ad1848->out_r = (int16_t) ((ad1848_dma_channel_read(ad1848, ad1848->dma) ^ 0x80) << 8);
                break;

            case 0x20: /* Mono, 8-bit Mu-Law */
                ad1848->out_l = ad1848->out_r = ad1848_process_mulaw(ad1848_dma_channel_read(ad1848, ad1848->dma));
                break;

            case 0x30: /* Stereo, 8-bit Mu-Law */
                ad1848->out_l = ad1848_process_mulaw(ad1848_dma_channel_read(ad1848, ad1848->dma));
                ad1848->out_r = ad1848_process_mulaw(ad1848_dma_channel_read(ad1848, ad1848->dma));
                break;

            case 0x40: /* Mono, 16-bit PCM little endian */
                temp          = (int32_t) ad1848_dma_channel_read(ad1848, ad1848->dma);
                ad1848->out_l = ad1848->out_r = (int16_t) ((ad1848_dma_channel_read(ad1848, ad1848->dma) << 8) | temp);
                break;

            case 0x50: /* Stereo, 16-bit PCM little endian */
                temp          = (int32_t) ad1848_dma_channel_read(ad1848, ad1848->dma);
                ad1848->out_l = (int16_t) ((ad1848_dma_channel_read(ad1848, ad1848->dma) << 8) | temp);
                temp          = (int32_t) ad1848_dma_channel_read(ad1848, ad1848->dma);
                ad1848->out_r = (int16_t) ((ad1848_dma_channel_read(ad1848, ad1848->dma) << 8) | temp);
                break;

            case 0x60: /* Mono, 8-bit A-Law */
                ad1848->out_l = ad1848->out_r = ad1848_process_alaw(ad1848_dma_channel_read(ad1848, ad1848->dma));
                break;

            case 0x70: /* Stereo, 8-bit A-Law */
                ad1848->out_l = ad1848_process_alaw(ad1848_dma_channel_read(ad1848, ad1848->dma));
                ad1848->out_r = ad1848_process_alaw(ad1848_dma_channel_read(ad1848, ad1848->dma));
                break;

                /* 0x80 and 0x90 reserved */

            case 0xa0: /* Mono, 4-bit ADPCM */
                ad1848->out_l = ad1848->out_r = ad1848_process_adpcm(ad1848);
                break;

            case 0xb0: /* Stereo, 4-bit ADPCM */
                ad1848->out_l = ad1848_process_adpcm(ad1848);
                ad1848->out_r = ad1848_process_adpcm(ad1848);
                break;

            case 0xc0: /* Mono, 16-bit PCM big endian */
                temp          = (int32_t) ad1848_dma_channel_read(ad1848, ad1848->dma);
                ad1848->out_l = ad1848->out_r = (int16_t) (ad1848_dma_channel_read(ad1848, ad1848->dma) | (temp << 8));
                break;

            case 0xd0: /* Stereo, 16-bit PCM big endian */
                temp          = (int32_t) ad1848_dma_channel_read(ad1848, ad1848->dma);
                ad1848->out_l = (int16_t) (ad1848_dma_channel_read(ad1848, ad1848->dma) | (temp << 8));
                temp          = (int32_t) ad1848_dma_channel_read(ad1848, ad1848->dma);
                ad1848->out_r = (int16_t) (ad1848_dma_channel_read(ad1848, ad1848->dma) | (temp << 8));
                break;

                /* 0xe0 and 0xf0 reserved */

            default:
                break;
        }

        if (ad1848->regs[6] & 0x80)
            ad1848->out_l = 0;
        else
            ad1848->out_l = (int16_t) ((ad1848->out_l * ad1848_vols_7bits[ad1848->regs[6] & ad1848->wave_vol_mask]) >> 16);

        if (ad1848->regs[7] & 0x80)
            ad1848->out_r = 0;
        else
            ad1848->out_r = (int16_t) ((ad1848->out_r * ad1848_vols_7bits[ad1848->regs[7] & ad1848->wave_vol_mask]) >> 16);

        if (ad1848->count < 0) {
            ad1848->count     = ad1848->regs[15] | (ad1848->regs[14] << 8);
            ad1848->adpcm_pos = 0;
            if (!(ad1848->status & 0x01)) {
                ad1848->status |= 0x01;
                ad1848->regs[24] |= 0x10;
            }
            if (ad1848->regs[10] & 2)
                picint(1 << ad1848->irq);
            else
                picintc(1 << ad1848->irq);
        }

        if (!(ad1848->adpcm_pos & 7)) /* ADPCM counts down every 4 bytes */
            ad1848->count--;
    } else {
        ad1848->out_l = ad1848->out_r = 0;
        ad1848->cd_vol_l = ad1848->cd_vol_r = 0;
    }
}

void
<<<<<<< HEAD
cs4231a_irq_poll(void *priv)
{
    ad1848_t *ad1848 = (ad1848_t *) priv;
    ad1848_log("Firing timer IRQ\n");
    picint(1 << ad1848->irq);
    ad1848_log("Setting timer interrupt bit in I24\n");
    ad1848->regs[24] |= 0x40;
=======
ad1848_set_cd_audio_channel(void *priv, int channel)
{
    ad1848_t *ad1848 = (ad1848_t *) priv;

    const int max_channel = (ad1848->type >= AD1848_TYPE_CS4231) ? 31 : 15;
    if (channel > max_channel)
        channel = max_channel;

    ad1848->cd_vol_reg = channel;
>>>>>>> b490e2fe
}

void
ad1848_filter_cd_audio(int channel, double *buffer, void *priv)
{
    const ad1848_t *ad1848 = (ad1848_t *) priv;
    double          c;
    double          volume = channel ? ad1848->cd_vol_r : ad1848->cd_vol_l;

    c       = ((*buffer) * volume) / 65536.0;
    *buffer = c;
}

void
ad1848_filter_channel(void *priv, int channel, double *out_l, double *out_r)
{
    const ad1848_t *ad1848 = (ad1848_t *) priv;

    const int max_channel = (ad1848->type >= AD1848_TYPE_CS4231) ? 31 : 15;
    if (channel > max_channel)
        channel = max_channel;

    if (ad1848->regs[channel] & 0x80) {
        *out_l = 0.0;
    } else {
        *out_l = ((*out_l) * ad1848_vols_5bits_aux_gain[ad1848->regs[channel] & 0x1f]) / 65536.0;
    }

    if (ad1848->regs[channel + 1] & 0x80) {
        *out_r = 0.0;
    } else {
        *out_r = ((*out_r) * ad1848_vols_5bits_aux_gain[ad1848->regs[channel + 1] & 0x1f]) / 65536.0;
    }
}

void
ad1848_init(ad1848_t *ad1848, uint8_t type)
{
    uint8_t c;
    double  attenuation;

    ad1848_log("AD1848: init(%02X)\n", type);

    ad1848->status = 0xcc;
    ad1848->index = ad1848->trd = 0;
    ad1848->mce                 = 0x40;
    ad1848->wten                = 0;

    ad1848->regs[0] = ad1848->regs[1] = 0;
    ad1848->regs[2] = ad1848->regs[3] = 0x80; /* Line-in */
    ad1848->regs[4] = ad1848->regs[5] = 0x80;
    ad1848->regs[6] = ad1848->regs[7] = 0x80; /* Left/right Output */
    ad1848->regs[8]                   = 0;
    ad1848->regs[9]                   = 0x08;
    ad1848->regs[10] = ad1848->regs[11] = 0;
    ad1848->regs[12] = (type >= AD1848_TYPE_CS4248) ? 0x8a : 0xa;
    ad1848->regs[13] = 0;
    ad1848->regs[14] = ad1848->regs[15] = 0;

    if (type == AD1848_TYPE_CS4231) {
        ad1848->regs[16] = ad1848->regs[17] = 0;
        ad1848->regs[18] = ad1848->regs[19] = 0x88;
        ad1848->regs[22]                    = 0x80;
        ad1848->regs[24]                    = 0;
        ad1848->regs[25]                    = CS4231;
        ad1848->regs[26]                    = 0x80;
        ad1848->regs[29]                    = 0x80;
    } else if (type >= AD1848_TYPE_CS4232) {
        ad1848->regs[16] = ad1848->regs[17] = 0;
        ad1848->regs[18] = ad1848->regs[19] = 0;
        ad1848->regs[20] = ad1848->regs[21] = 0;
        ad1848->regs[22] = ad1848->regs[23] = 0;
        ad1848->regs[24]                    = 0;
        ad1848->regs[25]                    = (type == AD1848_TYPE_CS4232) ? CS4232 : CS4236;
        ad1848->regs[26]                    = 0xa0;
        ad1848->regs[27] = ad1848->regs[29] = 0;
        ad1848->regs[30] = ad1848->regs[31] = 0;

        if (type >= AD1848_TYPE_CS4236B) {
            if (type < AD1848_TYPE_CS4235)
                ad1848->xregs[0] = ad1848->xregs[1] = 0xe8;
            ad1848->xregs[2] = ad1848->xregs[3] = 0xcf;
            ad1848->xregs[4]                    = 0x84;
            ad1848->xregs[5]                    = 0;
            ad1848->xregs[6] = ad1848->xregs[7] = 0x80;
            ad1848->xregs[8] = ad1848->xregs[9] = 0;
            ad1848->xregs[10]                   = 0x3f;
            ad1848->xregs[11]                   = 0xc0;
            ad1848->xregs[14] = ad1848->xregs[15] = 0;
            ad1848->xregs[16] = ad1848->xregs[17] = 0;
        }
    }

    ad1848_updatefreq(ad1848);

    ad1848->out_l = ad1848->out_r = 0;
    ad1848->fm_vol_l = ad1848->fm_vol_r = 65536;
    ad1848->cd_vol_l = ad1848->cd_vol_r = 65536;
    ad1848->cd_vol_reg = -1;
    ad1848_updatevolmask(ad1848);
    if (type >= AD1848_TYPE_CS4235)
        ad1848->fmt_mask = 0x50;
    else
        ad1848->fmt_mask = 0x70;

    for (c = 0; c < 128; c++) {
        attenuation = 0.0;
        if (c & 0x40) {
            if (c < 72)
                attenuation = (c - 72) * -1.5;
        } else {
            if (c & 0x01)
                attenuation -= 1.5;
            if (c & 0x02)
                attenuation -= 3.0;
            if (c & 0x04)
                attenuation -= 6.0;
            if (c & 0x08)
                attenuation -= 12.0;
            if (c & 0x10)
                attenuation -= 24.0;
            if (c & 0x20)
                attenuation -= 48.0;
        }

        attenuation = pow(10, attenuation / 10);

        ad1848_vols_7bits[c] = (int) (attenuation * 65536);
    }

    for (c = 0; c < 32; c++) {
        attenuation = 12.0;
        if (c & 0x01)
            attenuation -= 1.5;
        if (c & 0x02)
            attenuation -= 3.0;
        if (c & 0x04)
            attenuation -= 6.0;
        if (c & 0x08)
            attenuation -= 12.0;
        if (c & 0x10)
            attenuation -= 24.0;

        attenuation = pow(10, attenuation / 10);

        ad1848_vols_5bits_aux_gain[c] = (attenuation * 65536);
    }

    ad1848->type = type;

    timer_add(&ad1848->timer_count, ad1848_poll, ad1848, 0);

    if ((ad1848->type != AD1848_TYPE_DEFAULT) && (ad1848->type != AD1848_TYPE_CS4248))
        sound_set_cd_audio_filter(ad1848_filter_cd_audio, ad1848);

    if ((ad1848->type >= AD1848_TYPE_CS4231) && (ad1848->type < AD1848_TYPE_CS4235))
        timer_add(&ad1848->cs4231a_irq_timer, cs4231a_irq_poll, ad1848, 0);
}<|MERGE_RESOLUTION|>--- conflicted
+++ resolved
@@ -763,7 +763,6 @@
 }
 
 void
-<<<<<<< HEAD
 cs4231a_irq_poll(void *priv)
 {
     ad1848_t *ad1848 = (ad1848_t *) priv;
@@ -771,7 +770,9 @@
     picint(1 << ad1848->irq);
     ad1848_log("Setting timer interrupt bit in I24\n");
     ad1848->regs[24] |= 0x40;
-=======
+}
+
+void
 ad1848_set_cd_audio_channel(void *priv, int channel)
 {
     ad1848_t *ad1848 = (ad1848_t *) priv;
@@ -781,7 +782,6 @@
         channel = max_channel;
 
     ad1848->cd_vol_reg = channel;
->>>>>>> b490e2fe
 }
 
 void
