/*
 * 86Box    A hypervisor and IBM PC system emulator that specializes in
 *          running old operating systems and software designed for IBM
 *          PC systems and compatibles from 1981 through fairly recent
 *          system designs based on the PCI bus.
 *
 *          This file is part of the 86Box distribution.
 *
 *          Sound emulation core.
 *
 *
 *
 * Authors: Sarah Walker, <http://pcem-emulator.co.uk/>
 *          Miran Grca, <mgrca8@gmail.com>
 *
 *          Copyright 2008-2020 Sarah Walker.
 *          Copyright 2016-2020 Miran Grca.
 */
#include <math.h>
#include <stdarg.h>
#include <stdint.h>
#include <stdio.h>
#include <stdlib.h>
#include <string.h>
#include <wchar.h>
#define HAVE_STDARG_H

#include <86box/86box.h>
#include <86box/cdrom.h>
#include <86box/device.h>
#include <86box/filters.h>
#include <86box/hdc_ide.h>
#include <86box/machine.h>
#include <86box/midi.h>
#include <86box/plat.h>
#include <86box/snd_ac97.h>
#include <86box/snd_azt2316a.h>
#include <86box/timer.h>
#include <86box/snd_mpu401.h>
#include <86box/sound.h>
#include <86box/snd_opl.h>
#include <86box/snd_sb_dsp.h>

typedef struct {
    const device_t *device;
} SOUND_CARD;

typedef struct {
    void (*get_buffer)(int32_t *buffer, int len, void *p);
    void *priv;
} sound_handler_t;

int sound_card_current = 0;
int sound_pos_global   = 0;
int sound_gain         = 0;

static sound_handler_t sound_handlers[8];

static thread_t  *sound_cd_thread_h;
static event_t   *sound_cd_event;
static event_t   *sound_cd_start_event;
static int32_t   *outbuffer;
static float     *outbuffer_ex;
static int16_t   *outbuffer_ex_int16;
static int        sound_handlers_num;
static pc_timer_t sound_poll_timer;
static uint64_t   sound_poll_latch;

static int16_t      cd_buffer[CDROM_NUM][CD_BUFLEN * 2];
static float        cd_out_buffer[CD_BUFLEN * 2];
static int16_t      cd_out_buffer_int16[CD_BUFLEN * 2];
static unsigned int cd_vol_l, cd_vol_r;
static int          cd_buf_update    = CD_BUFLEN / SOUNDBUFLEN;
static volatile int cdaudioon        = 0;
static int          cd_thread_enable = 0;

static void (*filter_cd_audio)(int channel, double *buffer, void *p) = NULL;
static void *filter_cd_audio_p                                       = NULL;

static const device_t sound_none_device = {
    "None",
    "none",
    0,
    0,
    NULL,
    NULL,
    NULL,
    { NULL },
    NULL,
    NULL,
    NULL
};
static const device_t sound_internal_device = {
    "Internal",
    "internal",
    0,
    0,
    NULL,
    NULL,
    NULL,
    { NULL },
    NULL,
    NULL,
    NULL
};

static const SOUND_CARD sound_cards[] = {
    // clang-format off
    { &sound_none_device         },
    { &sound_internal_device     },
    { &adlib_device              },
    { &adgold_device             },
    { &azt2316a_device           },
    { &azt1605_device            },
    { &cs4235_device             },
    { &cs4236b_device            },
    { &sb_1_device               },
    { &sb_15_device              },
    { &sb_2_device               },
    { &sb_pro_v1_device          },
    { &sb_pro_v2_device          },
    { &sb_16_device              },
    { &sb_16_pnp_device          },
    { &sb_32_pnp_device          },
    { &sb_awe32_device           },
    { &sb_awe32_pnp_device       },
    { &sb_awe64_value_device     },
    { &sb_awe64_device           },
    { &sb_awe64_gold_device      },
#if defined(DEV_BRANCH) && defined(USE_PAS16)
    { &pas16_device              },
#endif
#if defined(DEV_BRANCH) && defined(USE_TANDY_ISA)
    { &pssj_isa_device           },
    { &tndy_device               },
#endif
<<<<<<< HEAD
    { &wss_device				},
    { &adlib_mca_device			},
    { &ncr_business_audio_device	},
    { &sb_mcv_device			},
    { &sb_pro_mcv_device		},
    { &cmi8338_device			},
    { &cmi8738_device			},
    { &es1371_device			},
    { &ad1881_device			},
    { &cs4297a_device			},
    { NULL						}
=======
    { &wss_device                },
    { &adlib_mca_device          },
    { &ncr_business_audio_device },
    { &sb_mcv_device             },
    { &sb_pro_mcv_device         },
    { &es1371_device             },
    { &ad1881_device             },
    { &cs4297a_device            },
    { NULL                       }
    // clang-format on
>>>>>>> 395fa8ac
};

#ifdef ENABLE_SOUND_LOG
int sound_do_log = ENABLE_SOUND_LOG;

static void
sound_log(const char *fmt, ...)
{
    va_list ap;

    if (sound_do_log) {
        va_start(ap, fmt);
        pclog_ex(fmt, ap);
        va_end(ap);
    }
}
#else
#    define sound_log(fmt, ...)
#endif

int
sound_card_available(int card)
{
    if (sound_cards[card].device)
        return device_available(sound_cards[card].device);

    return 1;
}

const device_t *
sound_card_getdevice(int card)
{
    return sound_cards[card].device;
}

int
sound_card_has_config(int card)
{
    if (!sound_cards[card].device)
        return 0;
    return sound_cards[card].device->config ? 1 : 0;
}

char *
sound_card_get_internal_name(int card)
{
    return device_get_internal_name(sound_cards[card].device);
}

int
sound_card_get_from_internal_name(char *s)
{
    int c = 0;

    while (sound_cards[c].device != NULL) {
        if (!strcmp((char *) sound_cards[c].device->internal_name, s))
            return c;
        c++;
    }

    return 0;
}

void
sound_card_init(void)
{
    if (sound_cards[sound_card_current].device)
        device_add(sound_cards[sound_card_current].device);
}

void
sound_set_cd_volume(unsigned int vol_l, unsigned int vol_r)
{
    cd_vol_l = vol_l;
    cd_vol_r = vol_r;
}

static void
sound_cd_clean_buffers(void)
{
    if (sound_is_float)
        memset(cd_out_buffer, 0, (CD_BUFLEN * 2) * sizeof(float));
    else
        memset(cd_out_buffer_int16, 0, (CD_BUFLEN * 2) * sizeof(int16_t));
}

static void
sound_cd_thread(void *param)
{
    uint32_t lba;
    int      c, r, i, pre, channel_select[2];
    double   audio_vol_l, audio_vol_r;
    double   cd_buffer_temp[2] = { 0.0, 0.0 };

    thread_set_event(sound_cd_start_event);

    while (cdaudioon) {
        thread_wait_event(sound_cd_event, -1);
        thread_reset_event(sound_cd_event);

        if (!cdaudioon)
            return;

        sound_cd_clean_buffers();

        for (i = 0; i < CDROM_NUM; i++) {
            if ((cdrom[i].bus_type == CDROM_BUS_DISABLED) || (cdrom[i].cd_status == CD_STATUS_EMPTY))
                continue;
            lba = cdrom[i].seek_pos;
            r   = cdrom_audio_callback(&(cdrom[i]), cd_buffer[i], CD_BUFLEN * 2);
            if (!cdrom[i].bus_type || !cdrom[i].sound_on || !r)
                continue;
            pre = cdrom_is_pre(&(cdrom[i]), lba);

            if (cdrom[i].get_volume) {
                audio_vol_l = (float) (cdrom[i].get_volume(cdrom[i].priv, 0));
                audio_vol_r = (float) (cdrom[i].get_volume(cdrom[i].priv, 1));
            } else {
                audio_vol_l = 255.0;
                audio_vol_r = 255.0;
            }

            /* Calculate attenuation per the specification. */
            if (audio_vol_l >= 255.0)
                audio_vol_l = 1.0;
            else if (audio_vol_l > 0.0)
                audio_vol_l = (48.0 + (20.0 * log(audio_vol_l / 256.0))) / 48.0;
            else
                audio_vol_l = 0.0;

            if (audio_vol_r >= 255.0)
                audio_vol_r = 1.0;
            else if (audio_vol_r > 0.0)
                audio_vol_r = (48.0 + (20.0 * log(audio_vol_r / 256.0))) / 48.0;
            else
                audio_vol_r = 0.0;

            if (cdrom[i].get_channel) {
                channel_select[0] = cdrom[i].get_channel(cdrom[i].priv, 0);
                channel_select[1] = cdrom[i].get_channel(cdrom[i].priv, 1);
            } else {
                channel_select[0] = 1;
                channel_select[1] = 2;
            }

            for (c = 0; c < CD_BUFLEN * 2; c += 2) {
                /*Apply ATAPI channel select*/
                cd_buffer_temp[0] = cd_buffer_temp[1] = 0.0;

                if ((audio_vol_l != 0.0) && (channel_select[0] != 0)) {
                    if (channel_select[0] & 1)
                        cd_buffer_temp[0] += ((double) cd_buffer[i][c]); /* Channel 0 => Port 0 */
                    if (channel_select[0] & 2)
                        cd_buffer_temp[0] += ((double) cd_buffer[i][c + 1]); /* Channel 1 => Port 0 */

                    cd_buffer_temp[0] *= audio_vol_l; /* Multiply Port 0 by Port 0 volume */

                    if (pre)
                        cd_buffer_temp[0] = deemph_iir(0, cd_buffer_temp[0]); /* De-emphasize if necessary */
                }

                if ((audio_vol_r != 0.0) && (channel_select[1] != 0)) {
                    if (channel_select[1] & 1)
                        cd_buffer_temp[1] += ((double) cd_buffer[i][c]); /* Channel 0 => Port 1 */
                    if (channel_select[1] & 2)
                        cd_buffer_temp[1] += ((double) cd_buffer[i][c + 1]); /* Channel 1 => Port 1 */

                    cd_buffer_temp[1] *= audio_vol_r; /* Multiply Port 1 by Port 1 volume */

                    if (pre)
                        cd_buffer_temp[1] = deemph_iir(1, cd_buffer_temp[1]); /* De-emphasize if necessary */
                }

                /* Apply sound card CD volume and filters */
                if (filter_cd_audio != NULL) {
                    filter_cd_audio(0, &(cd_buffer_temp[0]), filter_cd_audio_p);
                    filter_cd_audio(1, &(cd_buffer_temp[1]), filter_cd_audio_p);
                }

                if (sound_is_float) {
                    cd_out_buffer[c] += (float) (cd_buffer_temp[0] / 32768.0);
                    cd_out_buffer[c + 1] += (float) (cd_buffer_temp[1] / 32768.0);
                } else {
                    if (cd_buffer_temp[0] > 32767)
                        cd_buffer_temp[0] = 32767;
                    if (cd_buffer_temp[0] < -32768)
                        cd_buffer_temp[0] = -32768;
                    if (cd_buffer_temp[1] > 32767)
                        cd_buffer_temp[1] = 32767;
                    if (cd_buffer_temp[1] < -32768)
                        cd_buffer_temp[1] = -32768;

                    cd_out_buffer_int16[c] += (int16_t) cd_buffer_temp[0];
                    cd_out_buffer_int16[c + 1] += (int16_t) cd_buffer_temp[1];
                }
            }
        }

        if (sound_is_float)
            givealbuffer_cd(cd_out_buffer);
        else
            givealbuffer_cd(cd_out_buffer_int16);
    }
}

static void
sound_realloc_buffers(void)
{
    if (outbuffer_ex != NULL) {
        free(outbuffer_ex);
        outbuffer_ex = NULL;
    }

    if (outbuffer_ex_int16 != NULL) {
        free(outbuffer_ex_int16);
        outbuffer_ex_int16 = NULL;
    }

    if (sound_is_float) {
        outbuffer_ex = calloc(SOUNDBUFLEN * 2, sizeof(float));
        memset(outbuffer_ex, 0x00, SOUNDBUFLEN * 2 * sizeof(float));
    } else {
        outbuffer_ex_int16 = calloc(SOUNDBUFLEN * 2, sizeof(int16_t));
        memset(outbuffer_ex_int16, 0x00, SOUNDBUFLEN * 2 * sizeof(int16_t));
    }
}

void
sound_init(void)
{
    int i                      = 0;
    int available_cdrom_drives = 0;

    outbuffer_ex       = NULL;
    outbuffer_ex_int16 = NULL;

    outbuffer = NULL;
    outbuffer = calloc(SOUNDBUFLEN * 2, sizeof(int32_t));
    memset(outbuffer, 0x00, SOUNDBUFLEN * 2 * sizeof(int32_t));

    for (i = 0; i < CDROM_NUM; i++) {
        if (cdrom[i].bus_type != CDROM_BUS_DISABLED)
            available_cdrom_drives++;
    }

    if (available_cdrom_drives) {
        cdaudioon = 1;

        sound_cd_start_event = thread_create_event();

        sound_cd_event    = thread_create_event();
        sound_cd_thread_h = thread_create(sound_cd_thread, NULL);

        sound_log("Waiting for CD start event...\n");
        thread_wait_event(sound_cd_start_event, -1);
        thread_reset_event(sound_cd_start_event);
        sound_log("Done!\n");
    } else
        cdaudioon = 0;

    cd_thread_enable = available_cdrom_drives ? 1 : 0;
}

void
sound_add_handler(void (*get_buffer)(int32_t *buffer, int len, void *p), void *p)
{
    sound_handlers[sound_handlers_num].get_buffer = get_buffer;
    sound_handlers[sound_handlers_num].priv       = p;
    sound_handlers_num++;
}

void
sound_set_cd_audio_filter(void (*filter)(int channel, double *buffer, void *p), void *p)
{
    if ((filter_cd_audio == NULL) || (filter == NULL)) {
        filter_cd_audio   = filter;
        filter_cd_audio_p = p;
    }
}

void
sound_poll(void *priv)
{
    timer_advance_u64(&sound_poll_timer, sound_poll_latch);

    midi_poll();

    sound_pos_global++;
    if (sound_pos_global == SOUNDBUFLEN) {
        int c;

        memset(outbuffer, 0x00, SOUNDBUFLEN * 2 * sizeof(int32_t));

        for (c = 0; c < sound_handlers_num; c++)
            sound_handlers[c].get_buffer(outbuffer, SOUNDBUFLEN, sound_handlers[c].priv);

        for (c = 0; c < SOUNDBUFLEN * 2; c++) {
            if (sound_is_float)
                outbuffer_ex[c] = ((float) outbuffer[c]) / 32768.0;
            else {
                if (outbuffer[c] > 32767)
                    outbuffer[c] = 32767;
                if (outbuffer[c] < -32768)
                    outbuffer[c] = -32768;

                outbuffer_ex_int16[c] = outbuffer[c];
            }
        }

        if (sound_is_float)
            givealbuffer(outbuffer_ex);
        else
            givealbuffer(outbuffer_ex_int16);

        if (cd_thread_enable) {
            cd_buf_update--;
            if (!cd_buf_update) {
                cd_buf_update = (48000 / SOUNDBUFLEN) / (CD_FREQ / CD_BUFLEN);
                thread_set_event(sound_cd_event);
            }
        }

        sound_pos_global = 0;
    }
}

void
sound_speed_changed(void)
{
    sound_poll_latch = (uint64_t) ((double) TIMER_USEC * (1000000.0 / 48000.0));
}

void
sound_reset(void)
{
    sound_realloc_buffers();

    midi_device_init();
    midi_in_device_init();

    inital();

    timer_add(&sound_poll_timer, sound_poll, NULL, 1);

    sound_handlers_num = 0;
    memset(sound_handlers, 0x00, 8 * sizeof(sound_handler_t));

    filter_cd_audio   = NULL;
    filter_cd_audio_p = NULL;

    sound_set_cd_volume(65535, 65535);
}

void
sound_card_reset(void)
{
    /* Reset the MPU-401 already loaded flag and the chain of input/output handlers. */
    midi_in_handlers_clear();

    sound_card_init();

    if (mpu401_standalone_enable)
        mpu401_device_add();

    if (GUS)
        device_add(&gus_device);

    if (GAMEBLASTER)
        device_add(&cms_device);

    if (SSI2001)
        device_add(&ssi2001_device);
}

void
sound_cd_thread_end(void)
{
    if (cdaudioon) {
        cdaudioon = 0;

        sound_log("Waiting for CD Audio thread to terminate...\n");
        thread_set_event(sound_cd_event);
        thread_wait(sound_cd_thread_h);
        sound_log("CD Audio thread terminated...\n");

        if (sound_cd_event) {
            thread_destroy_event(sound_cd_event);
            sound_cd_event = NULL;
        }

        sound_cd_thread_h = NULL;

        if (sound_cd_start_event) {
            thread_destroy_event(sound_cd_start_event);
            sound_cd_event = NULL;
        }
    }
}

void
sound_cd_thread_reset(void)
{
    int i                      = 0;
    int available_cdrom_drives = 0;

    for (i = 0; i < CDROM_NUM; i++) {
        cdrom_stop(&(cdrom[i]));

        if (cdrom[i].bus_type != CDROM_BUS_DISABLED)
            available_cdrom_drives++;
    }

    if (available_cdrom_drives && !cd_thread_enable) {
        cdaudioon = 1;

        sound_cd_start_event = thread_create_event();

        sound_cd_event    = thread_create_event();
        sound_cd_thread_h = thread_create(sound_cd_thread, NULL);

        thread_wait_event(sound_cd_start_event, -1);
        thread_reset_event(sound_cd_start_event);
    } else if (!available_cdrom_drives && cd_thread_enable)
        sound_cd_thread_end();

    cd_thread_enable = available_cdrom_drives ? 1 : 0;
}<|MERGE_RESOLUTION|>--- conflicted
+++ resolved
@@ -134,30 +134,18 @@
     { &pssj_isa_device           },
     { &tndy_device               },
 #endif
-<<<<<<< HEAD
-    { &wss_device				},
-    { &adlib_mca_device			},
-    { &ncr_business_audio_device	},
-    { &sb_mcv_device			},
-    { &sb_pro_mcv_device		},
-    { &cmi8338_device			},
-    { &cmi8738_device			},
-    { &es1371_device			},
-    { &ad1881_device			},
-    { &cs4297a_device			},
-    { NULL						}
-=======
     { &wss_device                },
     { &adlib_mca_device          },
     { &ncr_business_audio_device },
     { &sb_mcv_device             },
     { &sb_pro_mcv_device         },
+    { &cmi8338_device            },
+    { &cmi8738_device            },
     { &es1371_device             },
     { &ad1881_device             },
     { &cs4297a_device            },
     { NULL                       }
     // clang-format on
->>>>>>> 395fa8ac
 };
 
 #ifdef ENABLE_SOUND_LOG
