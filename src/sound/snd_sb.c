--- conflicted
+++ resolved
@@ -355,101 +355,6 @@
     sb_dsp_update(&sb->dsp);
 
     for (c = 0; c < len * 2; c += 2) {
-<<<<<<< HEAD
-	out_l = 0.0, out_r = 0.0;
-
-	if (sb->dsp.sb_type > SB16)
-		c_emu8k = ((((c / 2) * 44100) / 48000) * 2);
-
-	if (sb->opl_enabled) {
-		out_l = ((double) sb->opl.buffer[c    ]) * mixer->fm_l * 0.7171630859375;
-		out_r = ((double) sb->opl.buffer[c + 1]) * mixer->fm_r * 0.7171630859375;
-	}
-
-	if (sb->dsp.sb_type > SB16) {
-		out_l += (((double) sb->emu8k.buffer[c_emu8k])     * mixer->fm_l);
-		out_r += (((double) sb->emu8k.buffer[c_emu8k + 1]) * mixer->fm_r);
-	}
-
-	/* TODO: Multi-recording mic with agc/+20db, CD, and line in with channel inversion */
-	in_l = (mixer->input_selector_left  & INPUT_MIDI_L) ? ((int32_t) out_l) :
-	       0 + (mixer->input_selector_left  & INPUT_MIDI_R) ? ((int32_t) out_r) : 0;
-	in_r = (mixer->input_selector_right & INPUT_MIDI_L) ? ((int32_t) out_l) :
-	       0 + (mixer->input_selector_right & INPUT_MIDI_R) ? ((int32_t) out_r) : 0;
-
-	if (mixer->output_filter) {
-		/* We divide by 3 to get the volume down to normal. */
-		out_l += (low_fir_sb16(0, 0, (double) sb->dsp.buffer[c]) * mixer->voice_l) / 3.0;
-		out_r += (low_fir_sb16(0, 1, (double) sb->dsp.buffer[c + 1]) * mixer->voice_r) / 3.0;
-	} else {
-		out_l += (((double) sb->dsp.buffer[c]) * mixer->voice_l) / 3.0;
-		out_r += (((double) sb->dsp.buffer[c + 1]) * mixer->voice_r) / 3.0;
-	}
-
-	out_l *= mixer->master_l;
-	out_r *= mixer->master_r;
-
-	/* This is not exactly how one does bass/treble controls, but the end result is like it.
-	   A better implementation would reduce the CPU usage. */
-	if (mixer->bass_l != 8) {
-		bass_treble = sb_bass_treble_4bits[mixer->bass_l];
-
-		if (mixer->bass_l > 8)
-			out_l += (low_iir(0, 0, out_l) * bass_treble);
-		else if (mixer->bass_l < 8)
-			out_l = ((out_l) * bass_treble + low_cut_iir(0, 0, out_l) * (1.0 - bass_treble));
-	}
-
-	if (mixer->bass_r != 8) {
-		bass_treble = sb_bass_treble_4bits[mixer->bass_r];
-
-		if (mixer->bass_r > 8)
-			out_r += (low_iir(0, 1, out_r) * bass_treble);
-		else if (mixer->bass_r < 8)
-			out_r = ((out_r) * bass_treble + low_cut_iir(0, 1, out_r) * (1.0 - bass_treble));
-	}
-
-	if (mixer->treble_l != 8) {
-		bass_treble = sb_bass_treble_4bits[mixer->treble_l];
-
-		if (mixer->treble_l > 8)
-			out_l += (high_iir(0, 0, out_l) * bass_treble);
-		else if (mixer->treble_l < 8)
-			out_l = ((out_l) * bass_treble + high_cut_iir(0, 0, out_l) * (1.0 - bass_treble));
-	}
-
-	if (mixer->treble_r != 8) {
-		bass_treble = sb_bass_treble_4bits[mixer->treble_r];
-
-		if (mixer->treble_r > 8)
-			out_r += (high_iir(0, 1, out_r) * bass_treble);
-		else if (mixer->treble_r < 8)
-			out_r = ((out_l) * bass_treble + high_cut_iir(0, 1, out_r) * (1.0 - bass_treble));
-	}
-
-	if (sb->dsp.sb_enable_i) {
-		c_record = dsp_rec_pos + ((c * sb->dsp.sb_freq) / 48000);
-		in_l <<= mixer->input_gain_L;
-		in_r <<= mixer->input_gain_R;
-
-		/* Clip signal */
-		if (in_l < -32768)
-			in_l = -32768;
-		else if (in_l > 32767)
-			in_l = 32767;
-
-		if (in_r < -32768)
-			in_r = -32768;
-		else if (in_r > 32767)
-			in_r = 32767;
-
-		sb->dsp.record_buffer[c_record     & 0xffff] = in_l;
-		sb->dsp.record_buffer[(c_record+1) & 0xffff] = in_r;
-	}
-
-	buffer[c]     += (int32_t) (out_l * mixer->output_gain_L);
-	buffer[c + 1] += (int32_t) (out_r * mixer->output_gain_R);
-=======
         out_l = 0.0, out_r = 0.0;
 
         if (sb->dsp.sb_type > SB16)
@@ -471,9 +376,14 @@
         in_r = (mixer->input_selector_right & INPUT_MIDI_L) ? ((int32_t) out_l) : 0 + (mixer->input_selector_right & INPUT_MIDI_R) ? ((int32_t) out_r)
                                                                                                                                    : 0;
 
-        /* We divide by 3 to get the volume down to normal. */
-        out_l += (low_fir_sb16(0, 0, (double) sb->dsp.buffer[c]) * mixer->voice_l) / 3.0;
-        out_r += (low_fir_sb16(0, 1, (double) sb->dsp.buffer[c + 1]) * mixer->voice_r) / 3.0;
+        if (mixer->output_filter) {
+                /* We divide by 3 to get the volume down to normal. */
+                out_l += (low_fir_sb16(0, 0, (double) sb->dsp.buffer[c]) * mixer->voice_l) / 3.0;
+                out_r += (low_fir_sb16(0, 1, (double) sb->dsp.buffer[c + 1]) * mixer->voice_r) / 3.0;
+        } else {
+                out_l += (((double) sb->dsp.buffer[c]) * mixer->voice_l) / 3.0;
+                out_r += (((double) sb->dsp.buffer[c + 1]) * mixer->voice_r) / 3.0;
+        }
 
         out_l *= mixer->master_l;
         out_r *= mixer->master_r;
@@ -538,7 +448,6 @@
 
         buffer[c] += (int32_t) (out_l * mixer->output_gain_L);
         buffer[c + 1] += (int32_t) (out_r * mixer->output_gain_R);
->>>>>>> 395fa8ac
     }
 
     sb->dsp.record_pos_write += ((len * sb->dsp.sb_freq) / 24000);
@@ -555,30 +464,11 @@
         sb->emu8k.pos = 0;
 }
 
-<<<<<<< HEAD
-
 void
-=======
-static void
->>>>>>> 395fa8ac
 sb16_awe32_filter_cd_audio(int channel, double *buffer, void *p)
 {
     sb_t              *sb    = (sb_t *) p;
     sb_ct1745_mixer_t *mixer = &sb->mixer_sb16;
-<<<<<<< HEAD
-    double c;
-    double cd = channel ? mixer->cd_r : mixer->cd_l /* / 3.0 */;
-    double master = channel ? mixer->master_r : mixer->master_l;
-    int32_t bass = channel ? mixer->bass_r : mixer->bass_l;
-    int32_t treble = channel ? mixer->treble_r : mixer->treble_l;
-    double bass_treble;
-    double output_gain = (channel ? mixer->output_gain_R : mixer->output_gain_L);
-
-    if (mixer->output_filter)
-	c = (low_fir_sb16(1, channel, *buffer) * cd) / 3.0;
-    else
-	c = ((*buffer) * cd) / 3.0;
-=======
     double             c;
     double             cd     = channel ? mixer->cd_r : mixer->cd_l /* / 3.0 */;
     double             master = channel ? mixer->master_r : mixer->master_l;
@@ -587,8 +477,10 @@
     double             bass_treble;
     double             output_gain = (channel ? mixer->output_gain_R : mixer->output_gain_L);
 
-    c = (low_fir_sb16(1, channel, *buffer) * cd) / 3.0;
->>>>>>> 395fa8ac
+    if (mixer->output_filter)
+        c = (low_fir_sb16(1, channel, *buffer) * cd) / 3.0;
+    else
+        c = ((*buffer) * cd) / 3.0;
     c *= master;
 
     /* This is not exactly how one does bass/treble controls, but the end result is like it.
@@ -822,12 +714,7 @@
     sb_ct1345_mixer_write(5, 0, sb);
 }
 
-<<<<<<< HEAD
-
 void
-=======
-static void
->>>>>>> 395fa8ac
 sb_ct1745_mixer_write(uint16_t addr, uint8_t val, void *p)
 {
     sb_t              *sb    = (sb_t *) p;
@@ -997,12 +884,7 @@
     }
 }
 
-<<<<<<< HEAD
-
 uint8_t
-=======
-static uint8_t
->>>>>>> 395fa8ac
 sb_ct1745_mixer_read(uint16_t addr, void *p)
 {
     sb_t              *sb    = (sb_t *) p;
@@ -1172,14 +1054,8 @@
     return ret;
 }
 
-<<<<<<< HEAD
-
 void
-sb_ct1745_mixer_reset(sb_t* sb)
-=======
-static void
 sb_ct1745_mixer_reset(sb_t *sb)
->>>>>>> 395fa8ac
 {
     sb_ct1745_mixer_write(4, 0, sb);
     sb_ct1745_mixer_write(5, 0, sb);
@@ -1889,16 +1765,9 @@
     }
 
     sb->mixer_enabled = 1;
-<<<<<<< HEAD
     sb->mixer_sb16.output_filter = 1;
     io_sethandler(addr + 4, 0x0002, sb_ct1745_mixer_read,  NULL, NULL,
-				    sb_ct1745_mixer_write, NULL, NULL, sb);
-=======
-    io_sethandler(addr + 4, 0x0002,
-                  sb_ct1745_mixer_read, NULL, NULL,
-                  sb_ct1745_mixer_write, NULL, NULL,
-                  sb);
->>>>>>> 395fa8ac
+                                    sb_ct1745_mixer_write, NULL, NULL, sb);
     sound_add_handler(sb_get_buffer_sb16_awe32, sb);
     sound_set_cd_audio_filter(sb16_awe32_filter_cd_audio, sb);
 
@@ -1950,8 +1819,6 @@
     return sb;
 }
 
-<<<<<<< HEAD
-
 static void *
 sb_16_compat_init(const device_t *info)
 {
@@ -1968,15 +1835,13 @@
 
     sb->mpu = (mpu_t *) malloc(sizeof(mpu_t));
     memset(sb->mpu, 0, sizeof(mpu_t));
-    mpu401_init(sb->mpu, 0, 0, M_UART, 1);
+    mpu401_init(sb->mpu, 0, 0, M_UART, info->local);
     sb_dsp_set_mpu(&sb->dsp, sb->mpu);
 
     return sb;
 }
 
 
-=======
->>>>>>> 395fa8ac
 static int
 sb_awe32_available()
 {
@@ -2051,16 +1916,9 @@
     }
 
     sb->mixer_enabled = 1;
-<<<<<<< HEAD
     sb->mixer_sb16.output_filter = 1;
     io_sethandler(addr + 4, 0x0002, sb_ct1745_mixer_read,  NULL, NULL,
-				    sb_ct1745_mixer_write, NULL, NULL, sb);
-=======
-    io_sethandler(addr + 4, 0x0002,
-                  sb_ct1745_mixer_read, NULL, NULL,
-                  sb_ct1745_mixer_write, NULL, NULL,
-                  sb);
->>>>>>> 395fa8ac
+                                    sb_ct1745_mixer_write, NULL, NULL, sb);
     sound_add_handler(sb_get_buffer_sb16_awe32, sb);
     sound_set_cd_audio_filter(sb16_awe32_filter_cd_audio, sb);
 
@@ -2706,31 +2564,30 @@
     sb_16_pnp_config
 };
 
-<<<<<<< HEAD
 const device_t sb_16_compat_device =
 {
-        "Sound Blaster 16 (Compatibility)",
-        "sb16_compat",
-        DEVICE_ISA | DEVICE_AT,
-        0,
-        sb_16_compat_init, sb_close, NULL, { NULL },
-        sb_speed_changed,
-        NULL,
-        NULL
-};
-
-const device_t sb_32_pnp_device =
-{
-        "Sound Blaster 32 PnP",
-        "sb32_pnp",
-        DEVICE_ISA | DEVICE_AT,
-        0,
-        sb_awe32_pnp_init, sb_awe32_close, NULL,
-        { sb_32_pnp_available },
-        sb_speed_changed,
-        NULL,
-        sb_32_pnp_config
-=======
+    "Sound Blaster 16 (Compatibility)",
+    "sb16_compat",
+    DEVICE_ISA | DEVICE_AT,
+    1,
+    sb_16_compat_init, sb_close, NULL, { NULL },
+    sb_speed_changed,
+    NULL,
+    NULL
+};
+
+const device_t sb_16_compat_nompu_device =
+{
+    "Sound Blaster 16 (Compatibility - MPU-401 Off)",
+    "sb16_compat",
+    DEVICE_ISA | DEVICE_AT,
+    0,
+    sb_16_compat_init, sb_close, NULL, { NULL },
+    sb_speed_changed,
+    NULL,
+    NULL
+};
+
 const device_t sb_32_pnp_device = {
     "Sound Blaster 32 PnP",
     "sb32_pnp",
@@ -2743,7 +2600,6 @@
     sb_speed_changed,
     NULL,
     sb_32_pnp_config
->>>>>>> 395fa8ac
 };
 
 const device_t sb_awe32_device = {
