/*
 * 86Box	A hypervisor and IBM PC system emulator that specializes in
 *		running old operating systems and software designed for IBM
 *		PC systems and compatibles from 1981 through fairly recent
 *		system designs based on the PCI bus.
 *
 *		This file is part of the 86Box distribution.
 *
 *		Handling of the emulated machines.
 *
 * NOTES:	OpenAT wip for 286-class machine with open BIOS.
 *		PS2_M80-486 wip, pending receipt of TRM's for machine.
 *
 *
 *
 * Authors:	Sarah Walker, <http://pcem-emulator.co.uk/>
 *		Miran Grca, <mgrca8@gmail.com>
 *		Fred N. van Kempen, <decwiz@yahoo.com>
 *
 *		Copyright 2008-2020 Sarah Walker.
 *		Copyright 2016-2020 Miran Grca.
 *		Copyright 2017-2020 Fred N. van Kempen.
 */
#include <stdio.h>
#include <stdint.h>
#include <string.h>
#include <wchar.h>
#include <86box/86box.h>
#include "cpu.h"
#include <86box/mem.h>
#include <86box/rom.h>
#include <86box/device.h>
#include <86box/machine.h>


const machine_type_t machine_types[] = {
    { "None",				MACHINE_TYPE_NONE	},
    { "8088",				MACHINE_TYPE_8088	},
    { "8086",				MACHINE_TYPE_8086	},
    { "80286",				MACHINE_TYPE_286	},
    { "i386SX",				MACHINE_TYPE_386SX	},
    { "i386DX",				MACHINE_TYPE_386DX	},
    { "i486",				MACHINE_TYPE_486	},
    { "Socket 4",			MACHINE_TYPE_SOCKET4	},
    { "Socket 5",			MACHINE_TYPE_SOCKET5	},
    { "Socket 7 (Single Voltage)",	MACHINE_TYPE_SOCKET7_3V	},
    { "Socket 7 (Dual Voltage)",	MACHINE_TYPE_SOCKET7	},
    { "Super Socket 7",			MACHINE_TYPE_SOCKETS7	},
    { "Socket 8",			MACHINE_TYPE_SOCKET8	},
    { "Slot 1",				MACHINE_TYPE_SLOT1	},
    { "Slot 2",				MACHINE_TYPE_SLOT2	},
    { "Socket 370",			MACHINE_TYPE_SOCKET370	},
    { "Miscellaneous",			MACHINE_TYPE_MISC    	}
};


const machine_t machines[] = {
    /* 8088 Machines */
    { "[8088] Columbia Data Products MPC-1600",			"mpc1600",		MACHINE_TYPE_8088,		CPU_PKG_8088, 0, 0, 0, 0, 0, 0, 0,										MACHINE_PC,									   128,    512,  64,    0,		      machine_xt_mpc1600_init, NULL			},
    { "[8088] Eagle PC Spirit",			"eagle_pcspirit",		MACHINE_TYPE_8088,		CPU_PKG_8088, 0, 0, 0, 0, 0, 0, 0,										MACHINE_PC,									   128,    640,  64,    0,		      machine_xt_eaglepcspirit_init, NULL			},
    { "[8088] IBM PC (1981)",			"ibmpc",		MACHINE_TYPE_8088,		CPU_PKG_8088, 0, 0, 0, 0, 0, 0, 0,										MACHINE_PC,									   16,    64,  16,    0,		      machine_pc_init, NULL			},
    { "[8088] IBM PC (1982)",			"ibmpc82",		MACHINE_TYPE_8088,		CPU_PKG_8088, 0, 0, 0, 0, 0, 0, 0,										MACHINE_PC,									  256,   256, 256,    0,		    machine_pc82_init, NULL			},
    { "[8088] IBM PCjr",			"ibmpcjr",		MACHINE_TYPE_8088,		CPU_PKG_8088, 0, 0, 0, 0, 0, 0, 0,										MACHINE_PC | MACHINE_VIDEO_FIXED,						  128,   640, 128,    0,		    machine_pcjr_init, pcjr_get_device		},
    { "[8088] IBM XT (1982)",			"ibmxt",		MACHINE_TYPE_8088,		CPU_PKG_8088, 0, 0, 0, 0, 0, 0, 0,										MACHINE_PC,									   64,   256,  64,    0,		      machine_xt_init, NULL			},
    { "[8088] IBM XT (1986)",			"ibmxt86",		MACHINE_TYPE_8088,		CPU_PKG_8088, 0, 0, 0, 0, 0, 0, 0,										MACHINE_PC,									  256,   640,  64,    0,		    machine_xt86_init, NULL			},
    { "[8088] American XT Computer",		"americxt",		MACHINE_TYPE_8088,		CPU_PKG_8088, 0, 0, 0, 0, 0, 0, 0,										MACHINE_PC,									   64,   640,  64,    0,	     machine_xt_americxt_init, NULL			},
    { "[8088] AMI XT clone",			"amixt",		MACHINE_TYPE_8088,		CPU_PKG_8088, 0, 0, 0, 0, 0, 0, 0,										MACHINE_PC,									   64,   640,  64,    0,		machine_xt_amixt_init, NULL			},
    { "[8088] Compaq Portable",			"portable",		MACHINE_TYPE_8088,		CPU_PKG_8088, 0, 0, 0, 0, 0, 0, 0,										MACHINE_PC,									  128,   640, 128,    0,      machine_xt_compaq_portable_init, NULL			},
    { "[8088] DTK XT clone",			"dtk",			MACHINE_TYPE_8088,		CPU_PKG_8088, 0, 0, 0, 0, 0, 0, 0,										MACHINE_PC,									   64,   640,  64,    0,		  machine_xt_dtk_init, NULL			},
    { "[8088] Generic XT clone",		"genxt",		MACHINE_TYPE_8088,		CPU_PKG_8088, 0, 0, 0, 0, 0, 0, 0,										MACHINE_PC,									   64,   640,  64,    0,		   machine_genxt_init, NULL			},
    { "[8088] Juko XT clone",			"jukopc",		MACHINE_TYPE_8088,		CPU_PKG_8088, 0, 0, 0, 0, 0, 0, 0,										MACHINE_PC,									   64,   640,  64,    0,	       machine_xt_jukopc_init, NULL			},
<<<<<<< HEAD
    { "[8088] Multitech PC-700",			"multitech_pc700",		MACHINE_TYPE_8088,		CPU_PKG_8088, 0, 0, 0, 0, 0, 0, 0,										MACHINE_PC,									   128,    640,  64,    0,		      machine_xt_multitechpc700_init, NULL			},
    { "[8088] NCR PC4i",		    "ncr_pc4i",			MACHINE_TYPE_8088,		CPU_PKG_8088, 0, 0, 0, 0, 0, 0, 0,                               MACHINE_PC,                        					 256,  640,  256,   0,		 machine_xt_ncrpc4i_init, NULL			},
    { "[8088] Olivetti M19",			"olivetti_m19",		MACHINE_TYPE_8088,		CPU_PKG_8088, 0, 0, 0, 0, 0, 0, 0,										MACHINE_PC | MACHINE_VIDEO_FIXED,						   256,  640,  256,   0,	       machine_xt_olim19_init, NULL			},
=======
    { "[8088] NCR PC4i",			"ncr_pc4i",		MACHINE_TYPE_8088,		CPU_PKG_8088, 0, 0, 0, 0, 0, 0, 0,										MACHINE_PC,									  256,   640, 256,    0,	      machine_xt_ncrpc4i_init, NULL			},
    { "[8088] Olivetti M19",			"olivetti_m19",		MACHINE_TYPE_8088,		CPU_PKG_8088, 0, 0, 0, 0, 0, 0, 0,										MACHINE_PC | MACHINE_VIDEO_FIXED,						  256,   640, 256,    0,	       machine_xt_olim19_init, NULL			},
>>>>>>> 66e2b9bc
    { "[8088] OpenXT",				"open_xt",		MACHINE_TYPE_8088,		CPU_PKG_8088, 0, 0, 0, 0, 0, 0, 0,										MACHINE_PC,									   64,   640,  64,    0,	      machine_xt_open_xt_init, NULL			},
    { "[8088] Philips P3105/NMS9100",	"philips_p3105",		MACHINE_TYPE_8088,		CPU_PKG_8088, 0, 0, 0, 0, 0, 0, 0,										MACHINE_PC,									   256,    768,  256,    0,		      machine_xt_p3105_init, NULL			},
    { "[8088] Philips P3120",	"philips_p3120",		MACHINE_TYPE_8088,		CPU_PKG_8088, 0, 0, 0, 0, 0, 0, 0,										MACHINE_PC,									   256,    768,  256,    0,		      machine_xt_p3120_init, NULL			},
    { "[8088] Phoenix XT clone",		"pxxt",			MACHINE_TYPE_8088,		CPU_PKG_8088, 0, 0, 0, 0, 0, 0, 0,										MACHINE_PC,									   64,   640,  64,    0,		 machine_xt_pxxt_init, NULL			},
    { "[8088] Schneider EuroPC",		"europc",		MACHINE_TYPE_8088,		CPU_PKG_8088_EUROPC, 0, 0, 0, 0, 0, 0, 0,									MACHINE_PC | MACHINE_XTA | MACHINE_MOUSE,					  512,   640, 128,   15,		  machine_europc_init, NULL			},
    { "[8088] Tandy 1000",			"tandy",		MACHINE_TYPE_8088,		CPU_PKG_8088_EUROPC, 0, 0, 0, 0, 0, 0, 0,									MACHINE_PC | MACHINE_VIDEO_FIXED,						  128,   640, 128,    0,		   machine_tandy_init, tandy1k_get_device	},
    { "[8088] Tandy 1000 HX",			"tandy1000hx",		MACHINE_TYPE_8088,		CPU_PKG_8088_EUROPC, 0, 0, 0, 0, 0, 0, 0,									MACHINE_PC | MACHINE_VIDEO_FIXED,						  256,   640, 128,    0,	     machine_tandy1000hx_init, tandy1k_hx_get_device	},
    { "[8088] Toshiba T1000",			"t1000",		MACHINE_TYPE_8088,		CPU_PKG_8088, 0, 0, 0, 0, 0, 0, 0,										MACHINE_PC | MACHINE_VIDEO,							  512,  1280, 768,   63,		machine_xt_t1000_init, t1000_get_device		},
#if defined(DEV_BRANCH) && defined(USE_LASERXT)
    { "[8088] VTech Laser Turbo XT",		"ltxt",			MACHINE_TYPE_8088,		CPU_PKG_8088, 0, 0, 0, 0, 0, 0, 0,										MACHINE_PC,									  256,   640, 256,    0,	      machine_xt_laserxt_init, NULL			},
#endif
    { "[8088] Xi8088",				"xi8088",		MACHINE_TYPE_8088,		CPU_PKG_8088, 0, 0, 0, 0, 0, 0, 0,										MACHINE_AT | MACHINE_BUS_PS2,							   64,  1024, 128,  127,	       machine_xt_xi8088_init, xi8088_get_device	},
    { "[8088] Zenith Data Systems Z-151/152/161",		"zdsz151",		MACHINE_TYPE_8088,		CPU_PKG_8088, 0, 0, 0, 0, 0, 0, 0,										MACHINE_PC,									  128,   640, 64,    0,	       machine_xt_z151_init, NULL			},
    { "[8088] Zenith Data Systems Z-159",		"zdsz159",		MACHINE_TYPE_8088,		CPU_PKG_8088, 0, 0, 0, 0, 0, 0, 0,										MACHINE_PC,									  128,   640, 64,    0,	       machine_xt_z159_init, NULL			},
    { "[8088] Zenith Data Systems SupersPort (Z-184)",		"zdsupers",		MACHINE_TYPE_8088,		CPU_PKG_8088, 0, 0, 0, 0, 0, 0, 0,					MACHINE_PC|MACHINE_VIDEO_FIXED,					  128,   640, 128,    0,	       machine_xt_z184_init, z184_get_device	},
    
    /* 8086 Machines */
    { "[8086] Amstrad PC1512",			"pc1512",		MACHINE_TYPE_8086,		CPU_PKG_8086, 0, 8000000, 8000000, 0, 0, 0, 0,									MACHINE_PC | MACHINE_VIDEO_FIXED | MACHINE_MOUSE,				  512,   640, 128,   63,		  machine_pc1512_init, pc1512_get_device	},
    { "[8086] Amstrad PC1640",			"pc1640",		MACHINE_TYPE_8086,		CPU_PKG_8086, 0, 0, 0, 0, 0, 0, 0,										MACHINE_PC | MACHINE_VIDEO | MACHINE_MOUSE,					  640,   640, 640,   63,		  machine_pc1640_init, pc1640_get_device	},
    { "[8086] Amstrad PC2086",			"pc2086",		MACHINE_TYPE_8086,		CPU_PKG_8086, 0, 0, 0, 0, 0, 0, 0,										MACHINE_PC | MACHINE_VIDEO_FIXED | MACHINE_MOUSE,				  640,   640, 640,   63,		  machine_pc2086_init, pc2086_get_device	},
    { "[8086] Amstrad PC3086",			"pc3086",		MACHINE_TYPE_8086,		CPU_PKG_8086, 0, 0, 0, 0, 0, 0, 0,										MACHINE_PC | MACHINE_VIDEO_FIXED | MACHINE_MOUSE,				  640,   640, 640,   63,		  machine_pc3086_init, pc3086_get_device	},
    { "[8086] Amstrad PC20(0)",			"pc200",		MACHINE_TYPE_8086,		CPU_PKG_8086, 0, 0, 0, 0, 0, 0, 0,										MACHINE_PC | MACHINE_VIDEO | MACHINE_MOUSE | MACHINE_NONMI,			  512,   640, 128,   63,		   machine_pc200_init, pc200_get_device		},
    { "[8086] Amstrad PPC512/640",		"ppc512",		MACHINE_TYPE_8086,		CPU_PKG_8086, 0, 0, 0, 0, 0, 0, 0,										MACHINE_PC | MACHINE_VIDEO | MACHINE_MOUSE | MACHINE_NONMI,			  512,   640, 128,   63,		  machine_ppc512_init, ppc512_get_device	},
    { "[8086] Compaq Deskpro",			"deskpro",		MACHINE_TYPE_8086,		CPU_PKG_8086, 0, 0, 0, 0, 0, 0, 0,										MACHINE_PC,									  128,   640, 128,    0,       machine_xt_compaq_deskpro_init, NULL			},
    { "[8086] Olivetti M21/24/24SP",		"olivetti_m24",		MACHINE_TYPE_8086,		CPU_PKG_8086, 0, 0, 0, 0, 0, 0, 0,										MACHINE_PC | MACHINE_VIDEO | MACHINE_MOUSE,					  128,   640, 128,    0,	       machine_xt_olim24_init, m24_get_device		},
    { "[8086] Olivetti M240",			"olivetti_m240",	MACHINE_TYPE_8086,		CPU_PKG_8086, 0, 0, 0, 0, 0, 0, 0,										MACHINE_PC,									  128,   640, 128,    0,	      machine_xt_olim240_init, NULL			},
    { "[8086] Schetmash Iskra-3104",		"iskra3104",		MACHINE_TYPE_8086,		CPU_PKG_8086, 0, 0, 0, 0, 0, 0, 0,										MACHINE_PC,									  128,   640, 128,    0,	    machine_xt_iskra3104_init, NULL			},
    { "[8086] Tandy 1000 SL/2",			"tandy1000sl2",		MACHINE_TYPE_8086,		CPU_PKG_8086, 0, 0, 0, 0, 0, 0, 0,										MACHINE_PC | MACHINE_VIDEO_FIXED,						  512,   768, 128,    0,	    machine_tandy1000sl2_init, tandy1k_sl_get_device	},
    { "[8086] Toshiba T1200",			"t1200",		MACHINE_TYPE_8086,		CPU_PKG_8086, 0, 0, 0, 0, 0, 0, 0,										MACHINE_PC | MACHINE_VIDEO,							 1024,  2048,1024,   63,		machine_xt_t1200_init, t1200_get_device		},
    
#if defined(DEV_BRANCH) && defined(USE_LASERXT)
    { "[8086] VTech Laser XT3",			"lxt3",			MACHINE_TYPE_8086,		CPU_PKG_8086, 0, 0, 0, 0, 0, 0, 0,										MACHINE_PC,									  256,   640, 256,    0,		 machine_xt_lxt3_init, NULL			},
#endif

    /* 286 XT machines */
#if defined(DEV_BRANCH) && defined(USE_HEDAKA)
    { "[Citygate D30 XT] Hedaka HED-919",	"hed919",		MACHINE_TYPE_286,		CPU_PKG_286, 0, 0, 0, 0, 0, 0, 0,										MACHINE_PC,									   64,  1024,  64,    0,	       machine_xt_hed919_init, NULL			},
#endif

    /* 286 AT machines */
    { "[ISA] IBM AT",				"ibmat",		MACHINE_TYPE_286,		CPU_PKG_286, 0, 6000000, 8000000, 0, 0, 0, 0,									MACHINE_AT,									  256, 15872, 128,   63,		  machine_at_ibm_init, NULL			},
    { "[ISA] IBM PS/1 model 2011",		"ibmps1es",		MACHINE_TYPE_286,		CPU_PKG_286, 0, 10000000, 10000000, 0, 0, 0, 0,									MACHINE_AT | MACHINE_BUS_PS2 | MACHINE_XTA | MACHINE_VIDEO_FIXED,		  512, 16384, 512,   63,	       machine_ps1_m2011_init, NULL			},
    { "[ISA] IBM PS/2 model 30-286",		"ibmps2_m30_286",	MACHINE_TYPE_286,		CPU_PKG_286 | CPU_PKG_486SLC_IBM, 0, 10000000, 0, 0, 0, 0, 0,							MACHINE_AT | MACHINE_BUS_PS2 | MACHINE_XTA | MACHINE_VIDEO_FIXED,		 1024, 16384,1024,  127,	     machine_ps2_m30_286_init, NULL			},
    { "[ISA] IBM XT Model 286",			"ibmxt286",		MACHINE_TYPE_286,		CPU_PKG_286, 0, 6000000, 6000000, 0, 0, 0, 0,									MACHINE_AT,									  256, 15872, 128,  127,	     machine_at_ibmxt286_init, NULL			},
    { "[ISA] AMI IBM AT",			"ibmatami",		MACHINE_TYPE_286,		CPU_PKG_286, 0, 6000000, 8000000, 0, 0, 0, 0,									MACHINE_AT,									  256, 15872, 128,   63,	     machine_at_ibmatami_init, NULL			},
    { "[ISA] Commodore PC 30 III",		"cmdpc30",		MACHINE_TYPE_286,		CPU_PKG_286, 0, 0, 0, 0, 0, 0, 0,										MACHINE_AT,									  640, 16384, 128,  127,		machine_at_cmdpc_init, NULL			},
    { "[ISA] Compaq Portable II",		"portableii",		MACHINE_TYPE_286,		CPU_PKG_286, 0, 0, 0, 0, 0, 0, 0,										MACHINE_AT,									  640, 16384, 128,  127,	   machine_at_portableii_init, NULL			},
    { "[ISA] Compaq Portable III",		"portableiii",		MACHINE_TYPE_286,		CPU_PKG_286, 0, 0, 0, 0, 0, 0, 0,										MACHINE_AT | MACHINE_VIDEO,							  640, 16384, 128,  127,	  machine_at_portableiii_init, at_cpqiii_get_device	},
    { "[ISA] MR 286 clone",			"mr286",		MACHINE_TYPE_286,		CPU_PKG_286, 0, 0, 0, 0, 0, 0, 0,										MACHINE_AT | MACHINE_IDE,							  512, 16384, 128,  127,	        machine_at_mr286_init, NULL			},
#if defined(DEV_BRANCH) && defined(USE_OPEN_AT)
    { "[ISA] OpenAT",				"open_at",		MACHINE_TYPE_286,		CPU_PKG_286, 0, 0, 0, 0, 0, 0, 0,										MACHINE_AT,									  256, 15872, 128,   63,	      machine_at_open_at_init, NULL			},
#endif
    { "[ISA] Phoenix IBM AT",			"ibmatpx",		MACHINE_TYPE_286,		CPU_PKG_286, 0, 6000000, 8000000, 0, 0, 0, 0,									MACHINE_AT,									  256, 15872, 128,   63,	      machine_at_ibmatpx_init, NULL			},
    { "[ISA] Quadtel IBM AT",			"ibmatquadtel",		MACHINE_TYPE_286,		CPU_PKG_286, 0, 6000000, 8000000, 0, 0, 0, 0,									MACHINE_AT,									  256, 15872, 128,   63,	 machine_at_ibmatquadtel_init, NULL			},
    { "[ISA] Siemens PCD-2L",			"siemens",		MACHINE_TYPE_286,		CPU_PKG_286, 0, 0, 0, 0, 0, 0, 0,										MACHINE_AT,									  256, 15872, 128,   63,	      machine_at_siemens_init, NULL			},
    { "[ISA] Toshiba T3100e",			"t3100e",		MACHINE_TYPE_286,		CPU_PKG_286, 0, 0, 0, 0, 0, 0, 0,										MACHINE_AT | MACHINE_IDE | MACHINE_VIDEO_FIXED,					 1024,  5120, 256,   63,	       machine_at_t3100e_init, NULL			},
    { "[GC103] Quadtel 286 clone",		"quadt286",		MACHINE_TYPE_286,		CPU_PKG_286, 0, 0, 0, 0, 0, 0, 0,										MACHINE_AT,									  512, 16384, 128,  127,	     machine_at_quadt286_init, NULL			},
    { "[GC103] Trigem 286M",			"tg286m",		MACHINE_TYPE_286,		CPU_PKG_286, 0, 0, 0, 0, 0, 0, 0,										MACHINE_AT | MACHINE_IDE,							  512,  8192, 128,  127,	       machine_at_tg286m_init, NULL			},
    { "[NEAT] AMI 286 clone",			"ami286",		MACHINE_TYPE_286,		CPU_PKG_286, 0, 0, 0, 0, 0, 0, 0,										MACHINE_AT,									  512,  8192, 128,  127,	     machine_at_neat_ami_init, NULL			},
    { "[NEAT] Phoenix 286 clone",		"px286",		MACHINE_TYPE_286,		CPU_PKG_286, 0, 0, 0, 0, 0, 0, 0,										MACHINE_AT,									  512, 16384, 128,  127,	        machine_at_px286_init, NULL			},
    { "[SCAT] Award 286 clone",			"award286",		MACHINE_TYPE_286,		CPU_PKG_286, 0, 0, 0, 0, 0, 0, 0,										MACHINE_AT,									  512, 16384, 128,  127,	     machine_at_award286_init, NULL			},
    { "[SCAT] GW-286CT GEAR",			"gw286ct",		MACHINE_TYPE_286,		CPU_PKG_286, 0, 0, 0, 0, 0, 0, 0,										MACHINE_AT,									  512, 16384, 128,  127,	      machine_at_gw286ct_init, NULL			},
    { "[SCAT] Goldstar GDC-212M",		"gdc212m",		MACHINE_TYPE_286,		CPU_PKG_286, 0, 0, 0, 0, 0, 0, 0,										MACHINE_AT | MACHINE_IDE | MACHINE_BUS_PS2,					  512,  4096, 512,  127,	      machine_at_gdc212m_init, NULL			},
    { "[SCAT] Hyundai Super-286TR",		"super286tr",		MACHINE_TYPE_286,		CPU_PKG_286, 0, 0, 0, 0, 0, 0, 0,										MACHINE_AT,									  512, 16384, 128,  127,	   machine_at_super286tr_init, NULL			},
    { "[SCAT] Samsung SPC-4200P",		"spc4200p",		MACHINE_TYPE_286,		CPU_PKG_286, 0, 0, 0, 0, 0, 0, 0,										MACHINE_AT | MACHINE_BUS_PS2,							  512,  2048, 128,  127,	     machine_at_spc4200p_init, NULL			},
    { "[SCAT] Samsung SPC-4216P",		"spc4216p",		MACHINE_TYPE_286,		CPU_PKG_286, 0, 0, 0, 0, 0, 0, 0,										MACHINE_AT | MACHINE_BUS_PS2,							 1024,  5120,1024,  127,	     machine_at_spc4216p_init, NULL			},
    { "[SCAT] Samsung Deskmaster 286",		"deskmaster286",	MACHINE_TYPE_286,		CPU_PKG_286, 0, 0, 0, 0, 0, 0, 0,										MACHINE_AT,									  512, 16384, 128,  127,	machine_at_deskmaster286_init, NULL			},

    /* 286 machines that utilize the MCA bus */
    { "[MCA] IBM PS/2 model 50",		"ibmps2_m50",		MACHINE_TYPE_286,		CPU_PKG_286 | CPU_PKG_486SLC_IBM, 0, 10000000, 0, 0, 0, 0, 0,							MACHINE_MCA | MACHINE_BUS_PS2 | MACHINE_VIDEO,					 1024, 10240,1024,   63,	    machine_ps2_model_50_init, NULL			},

    /* 386SX machines */
    { "[ISA] IBM PS/1 model 2121",		"ibmps1_2121",		MACHINE_TYPE_386SX,		CPU_PKG_386SX, 0, 0, 0, 0, 0, 0, 0,										MACHINE_AT | MACHINE_BUS_PS2 | MACHINE_IDE | MACHINE_VIDEO_FIXED,		 2048,  6144,1024,   63,	       machine_ps1_m2121_init, NULL			},
    { "[ISA] IBM PS/1 m.2121+ISA",		"ibmps1_2121_isa",	MACHINE_TYPE_386SX,		CPU_PKG_386SX, 0, 0, 0, 0, 0, 0, 0,										MACHINE_AT | MACHINE_BUS_PS2 | MACHINE_IDE | MACHINE_VIDEO,			 2048,  6144,1024,   63,	       machine_ps1_m2121_init, NULL			},
#if defined(DEV_BRANCH) && defined(USE_M6117)
    { "[ALi M6117D] Acrosser AR-B1375",		"arb1375",		MACHINE_TYPE_386SX,		CPU_PKG_M6117, 0, 0, 0, 0, 0, 0, 0,										MACHINE_AT | MACHINE_BUS_PS2 | MACHINE_IDE,					 1024, 32768,1024,  127,	      machine_at_arb1375_init, NULL			},
    { "[ALi M6117D] Acrosser PJ-A511M",		"pja511m",		MACHINE_TYPE_386SX,		CPU_PKG_M6117, 0, 0, 0, 0, 0, 0, 0,										MACHINE_AT | MACHINE_BUS_PS2 | MACHINE_IDE,					 1024, 32768,1024,  127,	      machine_at_pja511m_init, NULL			},
#endif
    { "[HT18] AMA-932J",			"ama932j",		MACHINE_TYPE_386SX,		CPU_PKG_386SX, 0, 0, 0, 0, 0, 0, 0,										MACHINE_AT | MACHINE_IDE | MACHINE_VIDEO,					  512,  8192,  128, 127,	      machine_at_ama932j_init, at_ama932j_get_device 	},
    { "[Intel 82335] ADI 386SX",		"adi386sx",		MACHINE_TYPE_386SX,		CPU_PKG_386SX, 0, 0, 0, 0, 0, 0, 0,										MACHINE_AT,									  512,  8192,  128, 127,	     machine_at_adi386sx_init, NULL			},
    { "[Intel 82335] Shuttle 386SX",		"shuttle386sx",		MACHINE_TYPE_386SX,		CPU_PKG_386SX, 0, 0, 0, 0, 0, 0, 0,										MACHINE_AT,									  512,  8192,  128, 127,	 machine_at_shuttle386sx_init, NULL			},
    { "[NEAT] DTK 386SX clone",			"dtk386",		MACHINE_TYPE_386SX,		CPU_PKG_386SX, 0, 0, 0, 0, 0, 0, 0,										MACHINE_AT,									  512,  8192,  128, 127,		 machine_at_neat_init, NULL			},
    { "[OPTi 291] DTK PPM-3333P",		"awardsx",		MACHINE_TYPE_386SX,		CPU_PKG_386SX, 0, 0, 0, 0, 0, 0, 0,										MACHINE_AT,									 1024, 16384, 1024, 127,	      machine_at_awardsx_init, NULL			},
    { "[SCAMP] Commodore SL386SX",		"cbm_sl386sx25",	MACHINE_TYPE_386SX,		CPU_PKG_386SX, 0, 0, 0, 0, 0, 0, 0,										MACHINE_AT | MACHINE_BUS_PS2 | MACHINE_IDE | MACHINE_VIDEO,			 1024,  8192,  512, 127,    machine_at_commodore_sl386sx_init, at_commodore_sl386sx_get_device	},  
    { "[SCAT] KMX-C-02",			"kmxc02",		MACHINE_TYPE_386SX,		CPU_PKG_386SX, 0, 0, 0, 0, 0, 0, 0,										MACHINE_AT,									  512, 16384,  512, 127,	       machine_at_kmxc02_init, NULL			},
    { "[WD76C10] Amstrad MegaPC",		"megapc",		MACHINE_TYPE_386SX,		CPU_PKG_386SX, 0, 0, 0, 0, 0, 0, 0,										MACHINE_AT | MACHINE_BUS_PS2 | MACHINE_IDE | MACHINE_VIDEO,			 1024, 32768, 1024, 127,	      machine_at_wd76c10_init, NULL			},

    /* 386SX machines which utilize the MCA bus */
    { "[MCA] IBM PS/2 model 55SX",		"ibmps2_m55sx",		MACHINE_TYPE_386SX,		CPU_PKG_386SX, 0, 0, 0, 0, 0, 0, 0,										MACHINE_MCA | MACHINE_BUS_PS2 | MACHINE_VIDEO,					 1024,  8192, 1024,  63,	  machine_ps2_model_55sx_init, NULL			},

    /* 386DX machines */
    { "[ACC 2168] AMI 386DX clone",		"acc386",		MACHINE_TYPE_386DX,		CPU_PKG_386DX, 0, 0, 0, 0, 0, 0, 0,										MACHINE_AT,									 1024, 16384, 1024, 127,	       machine_at_acc386_init, NULL			},
    { "[C&T 386] ECS 386/32",			"ecs386",		MACHINE_TYPE_386DX,		CPU_PKG_386DX, 0, 0, 0, 0, 0, 0, 0,										MACHINE_AT,									 1024, 16384, 1024, 127,	       machine_at_ecs386_init, NULL			},		
    { "[ISA] Compaq Portable III (386)",	"portableiii386",       MACHINE_TYPE_386DX,		CPU_PKG_386DX, 0, 0, 0, 0, 0, 0, 0,										MACHINE_AT | MACHINE_IDE | MACHINE_VIDEO,					 1024, 14336, 1024, 127,       machine_at_portableiii386_init, at_cpqiii_get_device	},
    { "[ISA] Micronics 386 clone",		"micronics386",		MACHINE_TYPE_386DX,		CPU_PKG_386DX, 0, 0, 0, 0, 0, 0, 0,										MACHINE_AT,									  512,  8192,  128, 127,	 machine_at_micronics386_init, NULL			},
    { "[SiS 310] ASUS ISA-386C",		"asus386",		MACHINE_TYPE_386DX,		CPU_PKG_386DX, 0, 0, 0, 0, 0, 0, 0,										MACHINE_AT,									  512, 16384,  128, 127,	      machine_at_asus386_init, NULL			},
    { "[UMC 491] US Technologies 386",		"ustechnologies386",	MACHINE_TYPE_386DX,		CPU_PKG_386DX, 0, 0, 0, 0, 0, 0, 0,										MACHINE_AT,									 1024, 16384, 1024, 127,    machine_at_ustechnologies386_init, NULL			},

    /* 386DX machines which utilize the VLB bus */
    { "[OPTi 495] Award 386DX clone",		"award386dx",		MACHINE_TYPE_386DX,		CPU_PKG_386DX, 0, 0, 0, 0, 0, 0, 0,										MACHINE_VLB | MACHINE_IDE,							 1024, 32768, 1024, 127,	      machine_at_opti495_init, NULL			},
    { "[OPTi 495] Dataexpert SX495 (386DX)",	"ami386dx",		MACHINE_TYPE_386DX,		CPU_PKG_386DX, 0, 0, 0, 0, 0, 0, 0,										MACHINE_VLB | MACHINE_IDE,							 1024, 32768, 1024, 127,	  machine_at_opti495_ami_init, NULL			},
    { "[OPTi 495] MR 386DX clone",		"mr386dx",		MACHINE_TYPE_386DX,		CPU_PKG_386DX, 0, 0, 0, 0, 0, 0, 0,										MACHINE_VLB | MACHINE_IDE,							 1024, 32768, 1024, 127,	   machine_at_opti495_mr_init, NULL			},

    /* 386DX machines which utilize the MCA bus */
    { "[MCA] IBM PS/2 model 70 (type 3)",	"ibmps2_m70_type3",	MACHINE_TYPE_386DX,		CPU_PKG_386DX | CPU_PKG_486BL, 0, 0, 0, 0, 0, 0, 0,								MACHINE_MCA | MACHINE_BUS_PS2 | MACHINE_VIDEO,					 2048, 16384, 2048,  63,      machine_ps2_model_70_type3_init, NULL			},
    { "[MCA] IBM PS/2 model 80",		"ibmps2_m80",		MACHINE_TYPE_386DX,		CPU_PKG_386DX | CPU_PKG_486BL, 0, 0, 0, 0, 0, 0, 0,								MACHINE_MCA | MACHINE_BUS_PS2 | MACHINE_VIDEO,					 1024, 12288, 1024,  63,	    machine_ps2_model_80_init, NULL			},

    /* 486 machines with just the ISA slot */
    { "[ACC 2168] Packard Bell PB410A",		"pb410a",		MACHINE_TYPE_486,		CPU_PKG_SOCKET3, 0, 0, 0, 0, 0, 0, 0,										MACHINE_AT | MACHINE_BUS_PS2 | MACHINE_IDE | MACHINE_VIDEO,			 4096, 36864, 1024, 127,	       machine_at_pb410a_init, NULL			},

    /* 486 machines */
    { "[ALi M1429G] Acer A1G",			"acera1g",		MACHINE_TYPE_486,		CPU_PKG_SOCKET3, 0, 0, 0, 0, 0, 0, 0,										MACHINE_AT | MACHINE_BUS_PS2 | MACHINE_IDE_DUAL | MACHINE_VIDEO,		 4096, 36864, 1024, 127,	      machine_at_acera1g_init, at_acera1g_get_device	},
    { "[ALi M1429] AMI WinBIOS 486",		"win486",		MACHINE_TYPE_486,		CPU_PKG_SOCKET3, 0, 0, 0, 0, 0, 0, 0,										MACHINE_VLB | MACHINE_IDE,							 1024, 32768, 1024, 127,	  machine_at_winbios1429_init, NULL			},
    { "[ALi M1429] Olystar LIL1429",		"ali1429",		MACHINE_TYPE_486,		CPU_PKG_SOCKET1, 0, 0, 0, 0, 0, 0, 0,										MACHINE_VLB | MACHINE_IDE,							 1024, 32768, 1024, 127,	      machine_at_ali1429_init, NULL			},
    { "[CS4031] AMI 486 CS4031",		"cs4031",		MACHINE_TYPE_486,		CPU_PKG_SOCKET1, 0, 0, 0, 0, 0, 0, 0,										MACHINE_VLB,									 1024, 65536, 1024, 127,	       machine_at_cs4031_init, NULL			},
    { "[OPTi 283] RYC Leopard LX",		"rycleopardlx",		MACHINE_TYPE_486,		CPU_PKG_486SLC_IBM, 0, 0, 0, 0, 0, 0, 0,									MACHINE_AT | MACHINE_IDE,							 1024, 16384, 1024, 127,	 machine_at_rycleopardlx_init, NULL			},
    { "[OPTi 495] Award 486 clone",		"award486",		MACHINE_TYPE_486,		CPU_PKG_SOCKET1, 0, 0, 0, 0, 0, 0, 0,										MACHINE_VLB | MACHINE_IDE,							 1024, 32768, 1024, 127,	      machine_at_opti495_init, NULL			},
    { "[OPTi 495] Dataexpert SX495 (486)",	"ami486",		MACHINE_TYPE_486,		CPU_PKG_SOCKET1, 0, 0, 0, 0, 0, 0, 0,										MACHINE_VLB | MACHINE_IDE,							 1024, 32768, 1024, 127,	  machine_at_opti495_ami_init, NULL			},
    { "[OPTi 495] MR 486 clone",		"mr486",		MACHINE_TYPE_486,		CPU_PKG_SOCKET3, 0, 0, 0, 0, 0, 0, 0,										MACHINE_VLB | MACHINE_IDE,							 1024, 32768, 1024, 127,	   machine_at_opti495_mr_init, NULL			},
    { "[OPTi 802G] IBM PC 330 (type 6571)",	"pc330_6571",		MACHINE_TYPE_486,		CPU_PKG_SOCKET3_PC330, 0, 25000000, 33333333, 0, 0, 2.0, 3.0,							MACHINE_VLB | MACHINE_BUS_PS2 | MACHINE_IDE,					 1024, 65536, 1024, 127,	   machine_at_pc330_6571_init, NULL			},
    { "[OPTi 895] Jetway J-403TG",		"403tg",		MACHINE_TYPE_486,		CPU_PKG_SOCKET3, 0, 0, 0, 0, 0, 0, 0,										MACHINE_VLB,									 1024, 65536, 1024, 127,	        machine_at_403tg_init, NULL			},
    { "[SiS 401] AMI 486 Clone",		"sis401",		MACHINE_TYPE_486,		CPU_PKG_SOCKET3, 0, 0, 0, 0, 0, 0, 0,										MACHINE_AT | MACHINE_IDE,							 1024, 65536, 1024, 127,	       machine_at_sis401_init, NULL			},
    { "[SiS 460] ABIT AV4",			"av4",			MACHINE_TYPE_486,		CPU_PKG_SOCKET3, 0, 0, 0, 0, 0, 0, 0,										MACHINE_VLB | MACHINE_IDE,							 1024, 65536, 1024, 127,		  machine_at_av4_init, NULL			},
    { "[SiS 461] IBM PS/ValuePoint 433DX/Si",	"valuepoint433",	MACHINE_TYPE_486,		CPU_PKG_SOCKET3, 0, 0, 0, 0, 0, 0, 0,										MACHINE_AT | MACHINE_BUS_PS2 | MACHINE_IDE,					 1024, 65536, 1024, 127,	machine_at_valuepoint433_init, NULL			},
    { "[SiS 471] AMI 486 Clone",		"ami471",		MACHINE_TYPE_486,		CPU_PKG_SOCKET3, 0, 0, 0, 0, 0, 0, 0,										MACHINE_VLB | MACHINE_IDE,							 1024, 65536, 1024, 127,	       machine_at_ami471_init, NULL			},
    { "[SiS 471] AMI WinBIOS 486 clone",	"win471",		MACHINE_TYPE_486,		CPU_PKG_SOCKET3, 0, 0, 0, 0, 0, 0, 0,										MACHINE_VLB | MACHINE_IDE,							 1024, 65536, 1024, 127,	       machine_at_win471_init, NULL			},
    { "[SiS 471] AOpen Vi15G",			"vi15g",		MACHINE_TYPE_486,		CPU_PKG_SOCKET3, 0, 0, 0, 0, 0, 0, 0,										MACHINE_VLB | MACHINE_IDE,							 1024, 65536, 1024, 127,	        machine_at_vi15g_init, NULL			},
    { "[SiS 471] ASUS VL/I-486SV2G (GX4)",	"vli486sv2g",		MACHINE_TYPE_486,		CPU_PKG_SOCKET3, 0, 0, 0, 0, 0, 0, 0,										MACHINE_VLB | MACHINE_IDE_DUAL,							 1024, 65536, 1024, 127,	   machine_at_vli486sv2g_init, NULL			},
    { "[SiS 471] DTK PKM-0038S E-2",		"dtk486",		MACHINE_TYPE_486,		CPU_PKG_SOCKET3, 0, 0, 0, 0, 0, 0, 0,										MACHINE_VLB | MACHINE_IDE,							 1024, 65536, 1024, 127,	       machine_at_dtk486_init, NULL			},
    { "[SiS 471] Phoenix SiS 471",		"px471",		MACHINE_TYPE_486,		CPU_PKG_SOCKET3, 0, 0, 0, 0, 0, 0, 0,										MACHINE_VLB | MACHINE_IDE,							 1024,131072, 1024, 127,	        machine_at_px471_init, NULL			},
    { "[VIA VT82C495] FIC 486-VC-HD",		"486vchd",		MACHINE_TYPE_486,		CPU_PKG_SOCKET1, 0, 0, 0, 0, 0, 0, 0,										MACHINE_AT,									 1024, 32768, 1024, 127,	      machine_at_486vchd_init, NULL			},
    { "[VLSI 82C480] IBM PS/1 model 2133",	"ibmps1_2133",		MACHINE_TYPE_486,		CPU_PKG_SOCKET1, 0, 0, 0, 0, 0, 0, 0,										MACHINE_VLB | MACHINE_BUS_PS2 | MACHINE_IDE | MACHINE_NONMI | MACHINE_VIDEO,	 2048, 32768, 1024, 127,	       machine_ps1_m2133_init, ps1_m2133_get_device	},
#if defined(DEV_BRANCH) && defined(USE_VECT486VL)
    { "[VLSI 82C480] HP Vectra 486VL",		"vect486vl",		MACHINE_TYPE_486,		CPU_PKG_SOCKET1, 0, 0, 0, 0, 0, 0, 0,										MACHINE_AT | MACHINE_BUS_PS2 | MACHINE_IDE | MACHINE_VIDEO,			 2048, 65536, 1024, 127,	    machine_at_vect486vl_init, at_vect486vl_get_device	},
#endif

    /* 486 machines with utilize the MCA bus */
#if defined(DEV_BRANCH) && defined(USE_PS2M70T4)
    { "[MCA] IBM PS/2 model 70 (type 4)",	"ibmps2_m70_type4",	MACHINE_TYPE_486,		CPU_PKG_SOCKET1, 0, 0, 0, 0, 0, 0, 0,										MACHINE_MCA | MACHINE_BUS_PS2 | MACHINE_VIDEO,					 2048,  16384, 2048,  63,     machine_ps2_model_70_type4_init, NULL			},
#endif

    /* 486 machines which utilize the PCI bus */
#if defined(DEV_BRANCH) && defined(USE_M1489)
    { "[ALi M1489] ABIT AB-PB4",		"abpb4",		MACHINE_TYPE_486,		CPU_PKG_SOCKET3, 0, 0, 0, 0, 0, 0, 0,										MACHINE_PCI | MACHINE_IDE_DUAL,							 1024,  65536, 1024, 255,		machine_at_abpb4_init, NULL			},
#endif
    { "[i420EX] ASUS PVI-486AP4",		"486ap4",		MACHINE_TYPE_486,		CPU_PKG_SOCKET3, 0, 0, 0, 0, 0, 0, 0,										MACHINE_PCIV | MACHINE_IDE_DUAL,						 1024, 131072, 1024, 127,	       machine_at_486ap4_init, NULL			},
    { "[i420ZX] ASUS PCI/I-486SP3G",		"486sp3g",		MACHINE_TYPE_486,		CPU_PKG_SOCKET3, 0, 0, 0, 0, 0, 0, 0,										MACHINE_PCI | MACHINE_IDE_DUAL,							 1024, 131072, 1024, 127,	      machine_at_486sp3g_init, NULL			},
    { "[i420TX] Intel Classic/PCI",		"alfredo",		MACHINE_TYPE_486,		CPU_PKG_SOCKET3, 0, 0, 0, 0, 0, 0, 0,										MACHINE_PCI | MACHINE_BUS_PS2 | MACHINE_IDE_DUAL,		  		 2048, 131072, 2048, 127,	      machine_at_alfredo_init, NULL			},
    { "[SiS 496] Lucky Star LS-486E",		"ls486e",		MACHINE_TYPE_486,		CPU_PKG_SOCKET3, 0, 0, 0, 0, 0, 0, 0,										MACHINE_PCI | MACHINE_IDE_DUAL,							 1024, 131072, 1024, 255,	       machine_at_ls486e_init, NULL			},
    { "[SiS 496] Micronics M4Li",		"m4li",			MACHINE_TYPE_486,		CPU_PKG_SOCKET3, 0, 0, 0, 0, 0, 0, 0,										MACHINE_PCI | MACHINE_BUS_PS2 | MACHINE_IDE_DUAL,				 1024, 131072, 1024, 127,		 machine_at_m4li_init, NULL			},
    { "[SiS 496] Rise Computer R418",		"r418",			MACHINE_TYPE_486,		CPU_PKG_SOCKET3, 0, 0, 0, 0, 0, 0, 0,										MACHINE_PCI | MACHINE_IDE_DUAL,							 1024, 261120, 1024, 255,		 machine_at_r418_init, NULL			},
    { "[SiS 496] Soyo 4SA2",			"4sa2",			MACHINE_TYPE_486,		CPU_PKG_SOCKET3, 0, 0, 0, 0, 0, 0, 0,										MACHINE_PCI | MACHINE_IDE_DUAL,							 1024, 261120, 1024, 255,		 machine_at_4sa2_init, NULL			},
    { "[SiS 496] Zida Tomato 4DP",		"4dps",			MACHINE_TYPE_486,		CPU_PKG_SOCKET3, 0, 0, 0, 0, 0, 0, 0,										MACHINE_PCI | MACHINE_IDE_DUAL,							 1024, 261120, 1024, 255,		 machine_at_4dps_init, NULL			},
#if defined(DEV_BRANCH) && defined(USE_STPC)
    { "[STPC Client] ITOX STAR",		"itoxstar",		MACHINE_TYPE_486,		CPU_PKG_STPC, 0, 66666667, 75000000, 0, 0, 1.0, 1.0,								MACHINE_PCI | MACHINE_BUS_PS2 | MACHINE_IDE_DUAL,				 8192, 131072, 8192, 255,	     machine_at_itoxstar_init, NULL			},
    { "[STPC Consumer-II] Acrosser AR-B1479",	"arb1479",		MACHINE_TYPE_486,		CPU_PKG_STPC, 0, 66666667, 66666667, 0, 0, 2.0, 2.0,								MACHINE_PCI | MACHINE_BUS_PS2 | MACHINE_IDE_DUAL,				32768, 163840, 8192, 255,	      machine_at_arb1479_init, NULL			},
    { "[STPC Elite] Advantech PCM-9340",	"pcm9340",		MACHINE_TYPE_486,		CPU_PKG_STPC, 0, 66666667, 66666667, 0, 0, 2.0, 2.0,								MACHINE_PCI | MACHINE_BUS_PS2 | MACHINE_IDE_DUAL,				32768,  98304, 8192, 255,	      machine_at_pcm9340_init, NULL			},
    { "[STPC Atlas] AAEON PCM-5330",		"pcm5330",		MACHINE_TYPE_486,		CPU_PKG_STPC, 0, 66666667, 66666667, 0, 0, 2.0, 2.0,								MACHINE_PCI | MACHINE_BUS_PS2 | MACHINE_IDE_DUAL,				32768, 131072,32768, 255,	      machine_at_pcm5330_init, NULL			},
#endif
#if defined(DEV_BRANCH) && defined(NO_SIO)
    { "[VIA VT82C496G] FIC VIP-IO2",		"486vipio2",		MACHINE_TYPE_486,		CPU_PKG_SOCKET3, 0, 0, 0, 0, 0, 0, 0,										MACHINE_PCIV | MACHINE_IDE_DUAL,						 1024, 131072, 1024, 255,	    machine_at_486vipio2_init, NULL			},
#endif

    /* Socket 4 machines */
    /* 430LX */
    { "[i430LX] ASUS P/I-P5MP3",		"p5mp3",		MACHINE_TYPE_SOCKET4,		CPU_PKG_SOCKET4, 0, 60000000, 66666667, 5000, 5000, MACHINE_MULTIPLIER_FIXED,					MACHINE_PCI | MACHINE_BUS_PS2 | MACHINE_IDE,		 			 2048, 196608, 2048, 127,	        machine_at_p5mp3_init, NULL			},
    { "[i430LX] Dell Dimension XPS P60",	"dellxp60",		MACHINE_TYPE_SOCKET4,		CPU_PKG_SOCKET4, 0, 60000000, 66666667, 5000, 5000, MACHINE_MULTIPLIER_FIXED,					MACHINE_PCI | MACHINE_BUS_PS2 | MACHINE_IDE,					 2048, 131072, 2048, 127,	     machine_at_dellxp60_init, NULL			},
    { "[i430LX] Dell OptiPlex 560/L",		"opti560l",		MACHINE_TYPE_SOCKET4,		CPU_PKG_SOCKET4, 0, 60000000, 66666667, 5000, 5000, MACHINE_MULTIPLIER_FIXED,					MACHINE_PCI | MACHINE_BUS_PS2 | MACHINE_IDE_DUAL,				 2048, 131072, 2048, 127,	     machine_at_opti560l_init, NULL			},
    { "[i430LX] IBM Ambra DP60 PCI",		"ambradp60",		MACHINE_TYPE_SOCKET4,		CPU_PKG_SOCKET4, 0, 60000000, 66666667, 5000, 5000, MACHINE_MULTIPLIER_FIXED,					MACHINE_PCI | MACHINE_BUS_PS2 | MACHINE_IDE_DUAL,				 2048, 131072, 2048, 127,	    machine_at_ambradp60_init, NULL			},
    { "[i430LX] IBM PS/ValuePoint P60",		"valuepointp60",	MACHINE_TYPE_SOCKET4,		CPU_PKG_SOCKET4, 0, 60000000, 66666667, 5000, 5000, MACHINE_MULTIPLIER_FIXED,					MACHINE_PCI | MACHINE_BUS_PS2 | MACHINE_IDE_DUAL,				 2048, 131072, 2048, 127,	machine_at_valuepointp60_init, NULL			},
    { "[i430LX] Intel Premiere/PCI",		"revenge",		MACHINE_TYPE_SOCKET4,		CPU_PKG_SOCKET4, 0, 60000000, 66666667, 5000, 5000, MACHINE_MULTIPLIER_FIXED,					MACHINE_PCI | MACHINE_BUS_PS2 | MACHINE_IDE_DUAL,				 2048, 131072, 2048, 127,	       machine_at_batman_init, NULL			},
    { "[i430LX] Micro Star 586MC1",		"586mc1",		MACHINE_TYPE_SOCKET4,		CPU_PKG_SOCKET4, 0, 60000000, 66666667, 5000, 5000, MACHINE_MULTIPLIER_FIXED,					MACHINE_PCI | MACHINE_BUS_PS2 | MACHINE_IDE_DUAL,			 	 2048, 131072, 2048, 127,	       machine_at_586mc1_init, NULL			},
    { "[i430LX] Packard Bell PB520R",		"pb520r",		MACHINE_TYPE_SOCKET4,		CPU_PKG_SOCKET4, 0, 60000000, 66666667, 5000, 5000, MACHINE_MULTIPLIER_FIXED,					MACHINE_PCI | MACHINE_BUS_PS2 | MACHINE_IDE_DUAL | MACHINE_VIDEO,		 8192, 139264, 2048, 127,	       machine_at_pb520r_init, at_pb520r_get_device	},

    /* OPTi 596/597 */
    { "[OPTi 597] AMI Excalibur VLB",		"excalibur",		MACHINE_TYPE_SOCKET4,		CPU_PKG_SOCKET4, 0, 60000000, 66666667, 5000, 5000, MACHINE_MULTIPLIER_FIXED,					MACHINE_VLB | MACHINE_IDE,						 	 2048,  65536, 2048, 127,	    machine_at_excalibur_init, NULL			},

    /* SiS 85C50x */
    { "[SiS 85C50x] ASUS PCI/I-P5SP4",		"p5sp4",		MACHINE_TYPE_SOCKET4,		CPU_PKG_SOCKET4, 0, 60000000, 66666667, 5000, 5000, MACHINE_MULTIPLIER_FIXED,					MACHINE_PCI | MACHINE_BUS_PS2 | MACHINE_IDE_DUAL,				 8192, 131072, 8192, 127,		machine_at_p5sp4_init, NULL			},

    /* Socket 5 machines */
    /* 430NX */
    { "[i430NX] Intel Premiere/PCI II",		"plato",		MACHINE_TYPE_SOCKET5,		CPU_PKG_SOCKET5_7, 0, 50000000, 66666667, 3520, 3520, 1.5, 1.5,							MACHINE_PCI | MACHINE_BUS_PS2 | MACHINE_IDE_DUAL,				 2048, 131072, 2048, 127,		machine_at_plato_init, NULL			},
    { "[i430NX] IBM Ambra DP90 PCI",		"ambradp90",		MACHINE_TYPE_SOCKET5,		CPU_PKG_SOCKET5_7, 0, 50000000, 66666667, 3380, 3520, 1.5, 1.5,							MACHINE_PCI | MACHINE_BUS_PS2 | MACHINE_IDE_DUAL,				 2048, 131072, 2048, 127,	    machine_at_ambradp90_init, NULL			},
    { "[i430NX] Gigabyte GA-586IP",		"430nx",		MACHINE_TYPE_SOCKET5,		CPU_PKG_SOCKET5_7, 0, 60000000, 66666667, 3520, 3520, 1.5, 1.5,							MACHINE_PCI | MACHINE_BUS_PS2 | MACHINE_IDE_DUAL,				 2048, 131072, 2048, 127,		machine_at_430nx_init, NULL			},

    /* 430FX */
    { "[i430FX] Acer V30",			"acerv30",		MACHINE_TYPE_SOCKET5,		CPU_PKG_SOCKET5_7, 0, 50000000, 66666667, 3380, 3520, 1.5, 2.0,							MACHINE_PCI | MACHINE_BUS_PS2 | MACHINE_IDE_DUAL,				 8192, 131072, 8192, 127,	      machine_at_acerv30_init, NULL			},
    { "[i430FX] AMI Apollo",			"apollo",		MACHINE_TYPE_SOCKET5,		CPU_PKG_SOCKET5_7, 0, 50000000, 66666667, 3380, 3520, 1.5, 2.0,							MACHINE_PCI | MACHINE_BUS_PS2 | MACHINE_IDE_DUAL,				 8192, 131072, 8192, 127,	       machine_at_apollo_init, NULL			},
    { "[i430FX] HP Vectra VL 5 Series 4",	"vectra54",		MACHINE_TYPE_SOCKET5,		CPU_PKG_SOCKET5_7, 0, 50000000, 66666667, 3380, 3520, 1.5, 2.0,							MACHINE_PCI | MACHINE_BUS_PS2 | MACHINE_IDE_DUAL | MACHINE_VIDEO,		 8192, 131072, 8192, 511,	     machine_at_vectra54_init, at_vectra54_get_device	},
    { "[i430FX] Intel Advanced/ZP",		"zappa",		MACHINE_TYPE_SOCKET5,		CPU_PKG_SOCKET5_7, 0, 50000000, 66666667, 3380, 3520, 1.5, 2.0,							MACHINE_PCI | MACHINE_BUS_PS2 | MACHINE_IDE_DUAL,				 8192, 131072, 8192, 127,		machine_at_zappa_init, NULL			},
    { "[i430FX] NEC PowerMate V",  		"powermate_v",		MACHINE_TYPE_SOCKET5,		CPU_PKG_SOCKET5_7, 0, 50000000, 66666667, 3380, 3520, 1.5, 2.0,							MACHINE_PCI | MACHINE_BUS_PS2 | MACHINE_IDE_DUAL,				 8192, 131072, 8192, 127,	  machine_at_powermate_v_init, NULL			},
    { "[i430FX] PC Partner MB500N",		"mb500n",		MACHINE_TYPE_SOCKET5,		CPU_PKG_SOCKET5_7, 0, 50000000, 66666667, 3380, 3520, 1.5, 3.0,							MACHINE_PCI | MACHINE_IDE_DUAL,							 8192, 131072, 8192, 127,	       machine_at_mb500n_init, NULL			},

    /* SiS 85C50x */
    { "[SiS 85C50x] ASUS PCI/I-P54SP4",		"p54sp4",		MACHINE_TYPE_SOCKET5,		CPU_PKG_SOCKET5_7, CPU_BLOCK(CPU_K5, CPU_5K86), 40000000, 66666667, 3380, 3520, 1.5, 1.5,			MACHINE_PCI | MACHINE_BUS_PS2 | MACHINE_IDE_DUAL,				 8192, 131072, 8192, 127,	       machine_at_p54sp4_init, NULL			},
    { "[SiS 85C50x] BCM SQ-588",		"sq588",		MACHINE_TYPE_SOCKET5,		CPU_PKG_SOCKET5_7, CPU_BLOCK(CPU_PENTIUMMMX), 50000000, 66666667, 3520, 3520, 1.5, 1.5,				MACHINE_PCI | MACHINE_BUS_PS2 | MACHINE_IDE_DUAL,				 8192, 131072, 8192, 127,		machine_at_sq588_init, NULL			},
    
    /* Socket 7 (Single Voltage) machines */
    /* 430FX */
    { "[i430FX] ASUS P/I-P54TP4XE",		"p54tp4xe",		MACHINE_TYPE_SOCKET7_3V,	CPU_PKG_SOCKET5_7, 0, 50000000, 66666667, 3380, 3600, 1.5, 2.0,							MACHINE_PCI | MACHINE_BUS_PS2 | MACHINE_IDE_DUAL,				 8192, 131072, 8192, 127,	     machine_at_p54tp4xe_init, NULL			},
    { "[i430FX] ASUS P/I-P54TP4XE (MR BIOS)",	"mr586",		MACHINE_TYPE_SOCKET7_3V,	CPU_PKG_SOCKET5_7, 0, 50000000, 66666667, 3380, 3600, 1.5, 2.0,							MACHINE_PCI | MACHINE_BUS_PS2 | MACHINE_IDE_DUAL,				 8192, 131072, 8192, 127,	        machine_at_mr586_init, NULL			},
    { "[i430FX] Gateway 2000 Thor",		"gw2katx",		MACHINE_TYPE_SOCKET7_3V,	CPU_PKG_SOCKET5_7, 0, 50000000, 66666667, 3380, 3520, 1.5, 3.0,							MACHINE_PCI | MACHINE_BUS_PS2 | MACHINE_IDE_DUAL | MACHINE_VIDEO,		 8192, 131072, 8192, 127,	      machine_at_gw2katx_init, NULL			},
    { "[i430FX] Intel Advanced/ATX",		"thor",			MACHINE_TYPE_SOCKET7_3V,	CPU_PKG_SOCKET5_7, 0, 50000000, 66666667, 3380, 3520, 1.5, 3.0,							MACHINE_PCI | MACHINE_BUS_PS2 | MACHINE_IDE_DUAL | MACHINE_VIDEO,		 8192, 131072, 8192, 127,		 machine_at_thor_init, NULL			},
    { "[i430FX] Intel Advanced/ATX (MR BIOS)",	"mrthor",		MACHINE_TYPE_SOCKET7_3V,	CPU_PKG_SOCKET5_7, 0, 50000000, 66666667, 3380, 3520, 1.5, 3.0,							MACHINE_PCI | MACHINE_BUS_PS2 | MACHINE_IDE_DUAL | MACHINE_VIDEO,		 8192, 131072, 8192, 127,	       machine_at_mrthor_init, NULL			},
    { "[i430FX] Intel Advanced/EV",		"endeavor",		MACHINE_TYPE_SOCKET7_3V,	CPU_PKG_SOCKET5_7, 0, 50000000, 66666667, 3380, 3520, 1.5, 3.0,							MACHINE_PCI | MACHINE_BUS_PS2 | MACHINE_IDE_DUAL | MACHINE_VIDEO,		 8192, 131072, 8192, 127,	     machine_at_endeavor_init, at_endeavor_get_device	},
    { "[i430FX] Packard Bell PB640",		"pb640",		MACHINE_TYPE_SOCKET7_3V,	CPU_PKG_SOCKET5_7, 0, 50000000, 66666667, 3380, 3520, 1.5, 3.0,							MACHINE_PCI | MACHINE_BUS_PS2 | MACHINE_IDE_DUAL | MACHINE_VIDEO, 		 8192, 131072, 8192, 127,		machine_at_pb640_init, at_pb640_get_device	},
    { "[i430FX] QDI Chariot",			"chariot",		MACHINE_TYPE_SOCKET7_3V,	CPU_PKG_SOCKET5_7, CPU_BLOCK(CPU_WINCHIP, CPU_WINCHIP2, CPU_Cx6x86, CPU_Cx6x86L, CPU_Cx6x86MX), 50000000, 66666667, 3380, 3520, 1.5, 3.0, MACHINE_PCI | MACHINE_IDE_DUAL,			 8192, 131072, 8192, 127,	      machine_at_chariot_init, NULL			},

    /* 430HX */
    { "[i430HX] Acer M3A",			"acerm3a",		MACHINE_TYPE_SOCKET7_3V,	CPU_PKG_SOCKET5_7, 0, 50000000, 66666667, 3300, 3520, 1.5, 3.0,							MACHINE_PCI | MACHINE_BUS_PS2 | MACHINE_IDE_DUAL,				 8192, 196608, 8192, 127,	      machine_at_acerm3a_init, NULL			},
    { "[i430HX] AOpen AP53",			"ap53",			MACHINE_TYPE_SOCKET7_3V,	CPU_PKG_SOCKET5_7, 0, 50000000, 66666667, 3450, 3520, 1.5, 2.5,							MACHINE_PCI | MACHINE_BUS_PS2 | MACHINE_IDE_DUAL,		 		 8192, 524288, 8192, 127,		 machine_at_ap53_init, NULL			},
    { "[i430HX] Biostar MB-8500TUC",		"8500tuc",		MACHINE_TYPE_SOCKET7_3V,	CPU_PKG_SOCKET5_7, 0, 50000000, 66666667, 3380, 3520, 1.5, 3.0,							MACHINE_PCI | MACHINE_BUS_PS2 | MACHINE_IDE_DUAL,				 8192, 524288, 8192, 127,	      machine_at_8500tuc_init, NULL			},
    { "[i430HX] SuperMicro Super P55T2S",	"p55t2s",		MACHINE_TYPE_SOCKET7_3V,	CPU_PKG_SOCKET5_7, 0, 50000000, 66666667, 3300, 3520, 1.5, 3.0,							MACHINE_PCI | MACHINE_BUS_PS2 | MACHINE_IDE_DUAL,				 8192, 786432, 8192, 127,	       machine_at_p55t2s_init, NULL			},

    /* 430VX */
    { "[i430VX] Gateway 2000 Tigereye",		"gw2kte",		MACHINE_TYPE_SOCKET7_3V,	CPU_PKG_SOCKET5_7, 0, 50000000, 66666667, 3380, 3520, 1.5, 3.0,							MACHINE_PCI | MACHINE_BUS_PS2 | MACHINE_IDE_DUAL,		 		 8192, 131072, 8192, 127,	       machine_at_gw2kte_init, NULL			},

    /* Socket 7 (Dual Voltage) machines */
    /* 430HX */
    { "[i430HX] Acer V35N",			"acerv35n",		MACHINE_TYPE_SOCKET7,		CPU_PKG_SOCKET5_7, CPU_BLOCK(CPU_Cx6x86MX), 50000000, 66666667, 2800, 3520, 1.5, 3.0,				MACHINE_PCI | MACHINE_BUS_PS2 | MACHINE_IDE_DUAL,				 8192, 196608, 8192, 127,	     machine_at_acerv35n_init, NULL			},
    { "[i430HX] ASUS P/I-P55T2P4",		"p55t2p4",		MACHINE_TYPE_SOCKET7,		CPU_PKG_SOCKET5_7, 0, 50000000, 83333333, 2500, 3520, 1.5, 3.0,							MACHINE_PCI | MACHINE_BUS_PS2 | MACHINE_IDE_DUAL,				 8192, 262144, 8192, 127,	      machine_at_p55t2p4_init, NULL			},
    { "[i430HX] Micronics M7S-Hi",		"m7shi",		MACHINE_TYPE_SOCKET7,		CPU_PKG_SOCKET5_7, 0, 50000000, 66666667, 2800, 3520, 1.5, 3.0,							MACHINE_PCI | MACHINE_BUS_PS2 | MACHINE_IDE_DUAL,		 		 8192, 131072, 8192, 511,	        machine_at_m7shi_init, NULL			},
    { "[i430HX] Intel TC430HX",			"tc430hx",		MACHINE_TYPE_SOCKET7,		CPU_PKG_SOCKET5_7, 0, 50000000, 66666667, 2800, 3520, 1.5, 3.0,							MACHINE_PCI | MACHINE_BUS_PS2 | MACHINE_IDE_DUAL,		  		 8192, 131072, 8192, 255,	      machine_at_tc430hx_init, NULL			},
    { "[i430HX] Toshiba Equium 5200D",		"equium5200",		MACHINE_TYPE_SOCKET7,		CPU_PKG_SOCKET5_7, 0, 50000000, 66666667, 2800, 3520, 1.5, 3.0,							MACHINE_PCI | MACHINE_BUS_PS2 | MACHINE_IDE_DUAL,		  		 8192, 196608, 8192, 127,	   machine_at_equium5200_init, NULL			},
    { "[i430HX] Sony Vaio PCV-240",		"pcv240",		MACHINE_TYPE_SOCKET7,		CPU_PKG_SOCKET5_7, 0, 50000000, 66666667, 2800, 3520, 1.5, 3.0,							MACHINE_PCI | MACHINE_BUS_PS2 | MACHINE_IDE_DUAL,		  		 8192, 196608, 8192, 127,	       machine_at_pcv240_init, NULL			},
    { "[i430HX] ASUS P/I-P65UP5 (C-P55T2D)",	"p65up5_cp55t2d",	MACHINE_TYPE_SOCKET7,		CPU_PKG_SOCKET5_7, 0, 50000000, 66666667, 2500, 3520, 1.5, 3.0,							MACHINE_PCI | MACHINE_BUS_PS2 | MACHINE_IDE_DUAL,		  		 8192, 524288, 8192, 127,	machine_at_p65up5_cp55t2d_init, NULL			},

    /* 430VX */
    { "[i430VX] ASUS P/I-P55TVP4",		"p55tvp4",		MACHINE_TYPE_SOCKET7,		CPU_PKG_SOCKET5_7, 0, 50000000, 66666667, 2500, 3520, 1.5, 3.0,							MACHINE_PCI | MACHINE_BUS_PS2 | MACHINE_IDE_DUAL,		 		 8192, 131072, 8192, 127,	      machine_at_p55tvp4_init, NULL			},
    { "[i430VX] Biostar MB-8500TVX-A",		"8500tvxa",		MACHINE_TYPE_SOCKET7,		CPU_PKG_SOCKET5_7, 0, 50000000, 66666667, 2600, 3520, 1.5, 3.0,							MACHINE_PCI | MACHINE_BUS_PS2 | MACHINE_IDE_DUAL,		 		 8192, 131072, 8192, 127,	     machine_at_8500tvxa_init, NULL			},
    { "[i430VX] Compaq Presario 4500",		"presario4500",		MACHINE_TYPE_SOCKET7,		CPU_PKG_SOCKET5_7, 0, 50000000, 66666667, 2800, 3520, 1.5, 3.0,							MACHINE_PCI | MACHINE_BUS_PS2 | MACHINE_IDE_DUAL | MACHINE_VIDEO,		 8192, 131072, 8192, 127,	 machine_at_presario4500_init, NULL			},
    { "[i430VX] Epox P55-VA",			"p55va",		MACHINE_TYPE_SOCKET7,		CPU_PKG_SOCKET5_7, 0, 50000000, 66666667, 2500, 3520, 1.5, 3.0,							MACHINE_PCI | MACHINE_BUS_PS2 | MACHINE_IDE_DUAL,		  		 8192, 131072, 8192, 127,		machine_at_p55va_init, NULL			},
    { "[i430VX] HP Brio 80xx",			"brio80xx",		MACHINE_TYPE_SOCKET7,		CPU_PKG_SOCKET5_7, 0, 66666667, 66666667, 2200, 3520, 1.5, 3.0,							MACHINE_PCI | MACHINE_BUS_PS2 | MACHINE_IDE_DUAL,		 		 8192, 131072, 8192, 127,	     machine_at_brio80xx_init, NULL			},
    { "[i430VX] Packard Bell PB680",		"pb680",		MACHINE_TYPE_SOCKET7,		CPU_PKG_SOCKET5_7, 0, 50000000, 66666667, 2800, 3520, 1.5, 3.0,							MACHINE_PCI | MACHINE_BUS_PS2 | MACHINE_IDE_DUAL,		 		 8192, 131072, 8192, 127,	        machine_at_pb680_init, NULL			},
    { "[i430VX] Shuttle HOT-557",		"430vx",		MACHINE_TYPE_SOCKET7,		CPU_PKG_SOCKET5_7, 0, 50000000, 66666667, 2500, 3520, 1.5, 3.0,							MACHINE_PCI | MACHINE_BUS_PS2 | MACHINE_IDE_DUAL,				 8192, 131072, 8192, 127,	       machine_at_i430vx_init, NULL			},

    /* 430TX */
    { "[i430TX] ADLink NuPRO-592",		"nupro592",		MACHINE_TYPE_SOCKET7,		CPU_PKG_SOCKET5_7, 0, 66666667, 66666667, 1900, 2800, 1.5, 3.0,							MACHINE_PCI | MACHINE_BUS_PS2 | MACHINE_IDE_DUAL,				 8192, 262144, 8192, 255,	     machine_at_nupro592_init, NULL			},
    { "[i430TX] ASUS TX97",			"tx97",			MACHINE_TYPE_SOCKET7,		CPU_PKG_SOCKET5_7, 0, 50000000, 75000000, 2500, 3520, 1.5, 3.0,							MACHINE_PCI | MACHINE_BUS_PS2 | MACHINE_IDE_DUAL,				 8192, 262144, 8192, 255,	         machine_at_tx97_init, NULL			},
#if defined(DEV_BRANCH) && defined(NO_SIO)
    { "[i430TX] Intel AN430TX",			"an430tx",		MACHINE_TYPE_SOCKET7,		CPU_PKG_SOCKET5_7, 0, 60000000, 66666667, 2800, 3520, 1.5, 3.0,							MACHINE_PCI | MACHINE_BUS_PS2 | MACHINE_IDE_DUAL,				 8192, 262144, 8192, 255,	      machine_at_an430tx_init, NULL			},
#endif
    { "[i430TX] Intel YM430TX",			"ym430tx",		MACHINE_TYPE_SOCKET7,		CPU_PKG_SOCKET5_7, 0, 60000000, 66666667, 2800, 3520, 1.5, 3.0,							MACHINE_PCI | MACHINE_BUS_PS2 | MACHINE_IDE_DUAL,				 8192, 262144, 8192, 255,	      machine_at_ym430tx_init, NULL			},
    { "[i430TX] PC Partner MB540N",		"mb540n",		MACHINE_TYPE_SOCKET7,		CPU_PKG_SOCKET5_7, 0, 60000000, 66666667, 2700, 3520, 1.5, 3.0,							MACHINE_PCI | MACHINE_BUS_PS2 | MACHINE_IDE_DUAL,				 8192, 262144, 8192, 255,	       machine_at_mb540n_init, NULL			},
    { "[i430TX] SuperMicro Super P5MMS98",	"p5mms98",		MACHINE_TYPE_SOCKET7,		CPU_PKG_SOCKET5_7, 0, 50000000, 66666667, 2100, 3520, 1.5, 3.0,							MACHINE_PCI | MACHINE_BUS_PS2 | MACHINE_IDE_DUAL,				 8192, 262144, 8192, 255,	      machine_at_p5mms98_init, NULL			},

    /* Apollo VPX */
    { "[VIA VPX] FIC VA-502",			"ficva502",		MACHINE_TYPE_SOCKET7,		CPU_PKG_SOCKET5_7, 0, 50000000, 75000000, 2800, 3520, 1.5, 3.0,							MACHINE_PCI | MACHINE_BUS_PS2 | MACHINE_IDE_DUAL,		 		 8192, 524288, 8192, 127,	     machine_at_ficva502_init, NULL			},

    /* Apollo VP3 */
    { "[VIA VP3] FIC PA-2012",			"ficpa2012",		MACHINE_TYPE_SOCKET7,		CPU_PKG_SOCKET5_7, 0, 55000000, 75000000, 2100, 3520, 1.5, 5.5,							MACHINE_AGP | MACHINE_BUS_PS2 | MACHINE_IDE_DUAL,		 		 8192,1048576, 8192, 127,	    machine_at_ficpa2012_init, NULL			},
  
    /* Super Socket 7 machines */
    /* Apollo MVP3 */
    { "[VIA MVP3] AOpen AX59 Pro",		"ax59pro",		MACHINE_TYPE_SOCKETS7,		CPU_PKG_SOCKET5_7, 0, 66666667, 124242424, 1300, 3520, 1.5, 5.5,						MACHINE_AGP | MACHINE_BUS_PS2 | MACHINE_IDE_DUAL,				 8192,1048576, 8192, 255,	      machine_at_ax59pro_init, NULL			},
    { "[VIA MVP3] FIC VA-503+",			"ficva503p",		MACHINE_TYPE_SOCKETS7,		CPU_PKG_SOCKET5_7, 0, 66666667, 124242424, 2000, 3200, 1.5, 5.5,						MACHINE_AGP | MACHINE_BUS_PS2 | MACHINE_IDE_DUAL,				 8192,1048576, 8192, 255,	         machine_at_mvp3_init, NULL			},
    { "[VIA MVP3] FIC VA-503A",			"ficva503a",		MACHINE_TYPE_SOCKETS7,		CPU_PKG_SOCKET5_7, 0, 66666667, 124242424, 1800, 3100, 1.5, 5.5,						MACHINE_AGP | MACHINE_BUS_PS2 | MACHINE_IDE_DUAL,				 8192, 786432, 8192, 255,	    machine_at_ficva503a_init, NULL			},

    /* Socket 8 machines */
    /* 440FX */
    { "[i440FX] Acer V60N",	        	"v60n",		        MACHINE_TYPE_SOCKET8,		CPU_PKG_SOCKET8, 0, 60000000, 66666667, 2500, 3500, 2.5, 3.0,							MACHINE_PCI | MACHINE_BUS_PS2 | MACHINE_IDE_DUAL,				 8192, 524288, 8192, 127,	         machine_at_v60n_init, NULL			},
    { "[i440FX] ASUS P/I-P65UP5 (C-P6ND)",	"p65up5_cp6nd",		MACHINE_TYPE_SOCKET8,		CPU_PKG_SOCKET8, 0, 60000000, 66666667, 2100, 3500, 2.0, 4.0,							MACHINE_PCI | MACHINE_BUS_PS2 | MACHINE_IDE_DUAL,				 8192,1048576, 8192, 127,	 machine_at_p65up5_cp6nd_init, NULL			},
    { "[i440FX] Biostar MB-8600TTC",		"8600ttc",		MACHINE_TYPE_SOCKET8,		CPU_PKG_SOCKET8, 0, 50000000, 66666667, 2900, 3300, 2.0, 3.5,							MACHINE_PCI | MACHINE_BUS_PS2 | MACHINE_IDE_DUAL,				 8192,1048576, 8192, 127,	      machine_at_8500ttc_init, NULL			},
    { "[i440FX] Gigabyte GA-686NX",		"686nx",		MACHINE_TYPE_SOCKET8,		CPU_PKG_SOCKET8, 0, 60000000, 66666667, 2100, 3500, 2.5, 4.0,							MACHINE_PCI | MACHINE_BUS_PS2 | MACHINE_IDE_DUAL,				 8192, 524288, 8192, 127,	        machine_at_686nx_init, NULL			},
    { "[i440FX] Intel AP440FX",			"ap440fx",		MACHINE_TYPE_SOCKET8,		CPU_PKG_SOCKET8, 0, 60000000, 66666667, 2100, 3500, 2.5, 3.0,							MACHINE_PCI | MACHINE_BUS_PS2 | MACHINE_IDE_DUAL,				 8192, 131072, 8192, 127,	      machine_at_ap440fx_init, NULL			},
    { "[i440FX] Intel VS440FX",			"vs440fx",		MACHINE_TYPE_SOCKET8,		CPU_PKG_SOCKET8, 0, 60000000, 66666667, 2100, 3500, 2.5, 3.0,							MACHINE_PCI | MACHINE_BUS_PS2 | MACHINE_IDE_DUAL,				 8192, 524288, 8192, 127,	      machine_at_vs440fx_init, NULL			},
    { "[i440FX] Micronics M6Mi",		"m6mi",			MACHINE_TYPE_SOCKET8,		CPU_PKG_SOCKET8, 0, 60000000, 66666667, 2900, 3300, 2.5, 3.0,							MACHINE_PCI | MACHINE_BUS_PS2 | MACHINE_IDE_DUAL,				 8192, 786432, 8192, 127,	         machine_at_m6mi_init, NULL			},
    { "[i440FX] PC Partner MB600N",		"mb600n",		MACHINE_TYPE_SOCKET8,		CPU_PKG_SOCKET8, 0, 60000000, 66666667, 2100, 3500, 2.5, 3.0,							MACHINE_PCI | MACHINE_BUS_PS2 | MACHINE_IDE_DUAL,				 8192, 524288, 8192, 127,	       machine_at_mb600n_init, NULL			},

    /* Slot 1 machines */
    /* 440FX */
    { "[i440FX] ASUS P/I-P65UP5 (C-PKND)",	"p65up5_cpknd",		MACHINE_TYPE_SLOT1,		CPU_PKG_SLOT1, 0, 50000000, 66666667, 1800, 3500, 2.0, 5.5,							MACHINE_PCI | MACHINE_BUS_PS2 | MACHINE_IDE_DUAL,				 8192,1048576, 8192, 127,	 machine_at_p65up5_cpknd_init, NULL			},
    { "[i440FX] ASUS KN97",			"kn97",			MACHINE_TYPE_SLOT1,		CPU_PKG_SLOT1, 0, 60000000, 83333333, 1800, 3500, 2.0, 5.5,							MACHINE_PCI | MACHINE_BUS_PS2 | MACHINE_IDE_DUAL,				 8192, 786432, 8192, 127,	         machine_at_kn97_init, NULL			},

    /* 440LX */
    { "[i440LX] ABIT LX6",			"lx6",			MACHINE_TYPE_SLOT1,		CPU_PKG_SLOT1, 0, 60000000, 100000000, 1500, 3500, 2.0, 5.5,							MACHINE_AGP | MACHINE_BUS_PS2 | MACHINE_IDE_DUAL,				 8192,1048576, 8192, 255,	          machine_at_lx6_init, NULL			},
    { "[i440LX] Micronics Spitfire",		"spitfire",		MACHINE_TYPE_SLOT1,		CPU_PKG_SLOT1, 0, 66666667, 66666667, 1800, 3500, 3.5, 6.0,							MACHINE_AGP | MACHINE_BUS_PS2 | MACHINE_IDE_DUAL,				 8192,1048576, 8192, 255,	     machine_at_spitfire_init, NULL			},

    /* 440EX */
    { "[i440EX] QDI EXCELLENT II",		"p6i440e2",		MACHINE_TYPE_SLOT1,		CPU_PKG_SLOT1, 0, 66666667, 83333333, 1800, 3500, 3.0, 8.0,							MACHINE_PCI | MACHINE_BUS_PS2 | MACHINE_IDE_DUAL,				 8192, 524288, 8192, 255,	     machine_at_p6i440e2_init, NULL			},

    /* 440BX */
    { "[i440BX] ASUS P2B-LS",			"p2bls",		MACHINE_TYPE_SLOT1,		CPU_PKG_SLOT1, 0, 50000000, 112121212, 1300, 3500, 2.0, 6.0,							MACHINE_AGP | MACHINE_BUS_PS2 | MACHINE_IDE_DUAL,		 		 8192,1048576, 8192, 255,		machine_at_p2bls_init, NULL			},
    { "[i440BX] ASUS P3B-F",			"p3bf",			MACHINE_TYPE_SLOT1,		CPU_PKG_SLOT1, 0, 66666667, 150000000, 1300, 3500, 2.0, 8.0,							MACHINE_AGP | MACHINE_BUS_PS2 | MACHINE_IDE_DUAL,		 		 8192,1048576, 8192, 255,		 machine_at_p3bf_init, NULL			},
    { "[i440BX] ABIT BF6",			"bf6",			MACHINE_TYPE_SLOT1,		CPU_PKG_SLOT1, 0, 66666667, 133333333, 1800, 3500, 1.5, 8.0,							MACHINE_AGP | MACHINE_BUS_PS2 | MACHINE_IDE_DUAL,		  		 8192, 786432, 8192, 255,		  machine_at_bf6_init, NULL			},
    { "[i440BX] AOpen AX6BC",			"ax6bc",		MACHINE_TYPE_SLOT1,		CPU_PKG_SLOT1, 0, 66666667, 112121212, 1800, 3500, 1.5, 8.0,							MACHINE_AGP | MACHINE_BUS_PS2 | MACHINE_IDE_DUAL,		  		 8192, 786432, 8192, 255,		machine_at_ax6bc_init, NULL			},
    { "[i440BX] Gigabyte GA-686BX",		"686bx",		MACHINE_TYPE_SLOT1,		CPU_PKG_SLOT1, 0, 66666667, 100000000, 1800, 3500, 3.0, 5.5,							MACHINE_AGP | MACHINE_BUS_PS2 | MACHINE_IDE_DUAL,	 			 8192,1048576, 8192, 255,		machine_at_686bx_init, NULL			},
    { "[i440BX] Tyan Tsunami ATX",		"tsunamiatx",		MACHINE_TYPE_SLOT1,		CPU_PKG_SLOT1, 0, 66666667, 112121212, 1800, 3500, 3.5, 5.0,							MACHINE_AGP | MACHINE_BUS_PS2 | MACHINE_IDE_DUAL | MACHINE_SOUND,	 	 8192,1048576, 8192, 255,	   machine_at_tsunamiatx_init, at_tsunamiatx_get_device	},
    { "[i440BX] SuperMicro Super P6SBA",	"p6sba",		MACHINE_TYPE_SLOT1,		CPU_PKG_SLOT1, 0, 66666667, 100000000, 1800, 3500, 3.0, 8.0,							MACHINE_AGP | MACHINE_BUS_PS2 | MACHINE_IDE_DUAL,		  		 8192, 786432, 8192, 255,	        machine_at_p6sba_init, NULL			},
#if defined(DEV_BRANCH) && defined(NO_SIO)
    { "[i440BX] Fujitsu ErgoPro x365",		"ergox365",		MACHINE_TYPE_SLOT1,		CPU_PKG_SLOT1, 0, 66666667, 100000000, 1800, 3500, 3.5, 5.0,							MACHINE_AGP | MACHINE_BUS_PS2 | MACHINE_IDE_DUAL,		 		 8192, 393216, 8192, 511,	     machine_at_ergox365_init, NULL			},
#endif

    /* 440GX */
    { "[i440GX] Freeway FW-6400GX",		"fw6400gx_s1",		MACHINE_TYPE_SLOT1,		CPU_PKG_SLOT1, 0, 100000000, 150000000, 1800, 3500, 3.0, 8.0,							MACHINE_AGP | MACHINE_BUS_PS2 | MACHINE_IDE_DUAL,				16384,2080768,16384, 511,	     machine_at_fw6400gx_init, NULL			},

    /* SMSC VictoryBX-66 */
    { "[SMSC VictoryBX-66] A-Trend ATC6310BXII","atc6310bxii",		MACHINE_TYPE_SLOT1,		CPU_PKG_SLOT1, 0, 66666667, 133333333, 1300, 3500, 3.0, 8.0,							MACHINE_AGP | MACHINE_BUS_PS2 | MACHINE_IDE_DUAL,		 		 8192, 786432, 8192, 255,	  machine_at_atc6310bxii_init, NULL			},

    /* VIA Apollo Pro */
    { "[VIA Apollo Pro] FIC KA-6130",		"ficka6130",		MACHINE_TYPE_SLOT1,		CPU_PKG_SLOT1, 0, 66666667, 100000000, 1800, 3500, 3.5, 5.0,							MACHINE_AGP | MACHINE_BUS_PS2 | MACHINE_IDE_DUAL,	 			 8192, 524288, 8192, 255,	    machine_at_ficka6130_init, NULL			},
    { "[VIA Apollo Pro133] ASUS P3V133",	"p3v133",		MACHINE_TYPE_SLOT1,		CPU_PKG_SLOT1, 0, 66666667, 150000000, 1300, 3500, 2.0, 8.0,							MACHINE_AGP | MACHINE_BUS_PS2 | MACHINE_IDE_DUAL,	  			 8192,1572864, 8192, 255,	       machine_at_p3v133_init, NULL			},
    { "[VIA Apollo Pro133A] ASUS P3V4X",	"p3v4x",		MACHINE_TYPE_SLOT1,		CPU_PKG_SLOT1, 0, 66666667, 150000000, 1300, 3500, 2.0, 8.0,							MACHINE_AGP | MACHINE_BUS_PS2 | MACHINE_IDE_DUAL,	  			 8192,2097152, 8192, 255,		machine_at_p3v4x_init, NULL			},

    /* Slot 2 machines */
    /* 440GX */
    { "[i440GX] Gigabyte GA-6GXU",		"6gxu",			MACHINE_TYPE_SLOT2,		CPU_PKG_SLOT2, 0, 100000000, 133333333, 1800, 3500, 4.0, 6.5,							MACHINE_AGP | MACHINE_BUS_PS2 | MACHINE_IDE_DUAL,		 		16384,2097152,16384, 511,	         machine_at_6gxu_init, NULL			},
    { "[i440GX] Freeway FW-6400GX",		"fw6400gx",		MACHINE_TYPE_SLOT2,		CPU_PKG_SLOT2, 0, 100000000, 150000000, 1800, 3500, 3.0, 8.0,							MACHINE_AGP | MACHINE_BUS_PS2 | MACHINE_IDE_DUAL,				16384,2080768,16384, 511,	     machine_at_fw6400gx_init, NULL			},
    { "[i440GX] SuperMicro Super S2DGE",	"s2dge",		MACHINE_TYPE_SLOT2,		CPU_PKG_SLOT2, 0, 66666667, 100000000, 1800, 3500, 3.0, 7.5,							MACHINE_AGP | MACHINE_BUS_PS2 | MACHINE_IDE_DUAL,		 		16384,2097152,16384, 511,	        machine_at_s2dge_init, NULL			},

    /* PGA370 machines */
    /* 440LX */
    { "[i440LX] SuperMicro Super 370SLM",	"s370slm",		MACHINE_TYPE_SOCKET370,		CPU_PKG_SOCKET370, 0, 66666667, 100000000, 1800, 3500, MACHINE_MULTIPLIER_FIXED,				MACHINE_AGP | MACHINE_BUS_PS2 | MACHINE_IDE_DUAL,		 		 8192, 786432, 8192, 255,	      machine_at_s370slm_init, NULL			},

    /* 440BX */
    { "[i440BX] AEWIN AW-O671R",		"awo671r",		MACHINE_TYPE_SOCKET370,		CPU_PKG_SOCKET370, 0, 66666667, 133333333, 1300, 3500, 0, 0,							MACHINE_AGP | MACHINE_BUS_PS2 | MACHINE_IDE_DUAL,		 		 8192, 524288, 8192, 255,	      machine_at_awo671r_init, NULL			},
    { "[i440BX] ASUS CUBX",			"cubx",			MACHINE_TYPE_SOCKET370,		CPU_PKG_SOCKET370, 0, 66666667, 150000000, 1300, 3500, 2.0, 8.0,						MACHINE_AGP | MACHINE_BUS_PS2 | MACHINE_IDE_DUAL,		 		 8192,1048576, 8192, 255,		 machine_at_cubx_init, NULL			},
    { "[i440BX] AmazePC AM-BX133",		"ambx133",		MACHINE_TYPE_SOCKET370,		CPU_PKG_SOCKET370, 0, 66666667, 133333333, 1300, 3500, 0, 0,							MACHINE_AGP | MACHINE_BUS_PS2 | MACHINE_IDE_DUAL,		 		 8192, 786432, 8192, 255,	      machine_at_ambx133_init, NULL			},
    { "[i440BX] Tyan Trinity 371",		"trinity371",		MACHINE_TYPE_SOCKET370,		CPU_PKG_SOCKET370, 0, 66666667, 133333333, 1300, 3500, 3.5, 7.0,						MACHINE_AGP | MACHINE_BUS_PS2 | MACHINE_IDE_DUAL,		 		 8192, 786432, 8192, 255,	   machine_at_trinity371_init, NULL			},

    /* 440ZX */
    { "[i440ZX] Soltek SL-63A1",		"63a",			MACHINE_TYPE_SOCKET370,		CPU_PKG_SOCKET370, 0, 66666667, 100000000, 1800, 3500, 2.0, 7.5,						MACHINE_AGP | MACHINE_BUS_PS2 | MACHINE_IDE_DUAL,				 8192, 524288, 8192, 255,		  machine_at_63a_init, NULL			},

    /* SMSC VictoryBX-66 */
    { "[SMSC VictoryBX-66] A-Trend ATC7020BXII","atc7020bxii",		MACHINE_TYPE_SOCKET370,		CPU_PKG_SOCKET370, 0, 66666667, 133333333, 1300, 3500, 3.0, 8.0,						MACHINE_AGP | MACHINE_BUS_PS2 | MACHINE_IDE_DUAL,		 		 8192,1048576, 8192, 255,	  machine_at_atc7020bxii_init, NULL			},

    /* VIA Apollo Pro */
    { "[VIA Apollo Pro] PC Partner APAS3",	"apas3",		MACHINE_TYPE_SOCKET370,		CPU_PKG_SOCKET370, 0, 66666667, 100000000, 1800, 3500, 3.0, 8.0,						MACHINE_AGP | MACHINE_BUS_PS2 | MACHINE_IDE_DUAL,	  			 8192, 786432, 8192, 255,	        machine_at_apas3_init, NULL			},
    { "[VIA Apollo Pro133] ECS P6BAP",		"p6bap",		MACHINE_TYPE_SOCKET370,		CPU_PKG_SOCKET370, 0, 66666667, 150000000, 1300, 3500, 2.0, 8.0,						MACHINE_AGP | MACHINE_BUS_PS2 | MACHINE_IDE_DUAL,	  			 8192,1572864, 8192, 255,	        machine_at_p6bap_init, NULL			},
    { "[VIA Apollo Pro133A] AEWIN WCF-681",	"wcf681",		MACHINE_TYPE_SOCKET370,		CPU_PKG_SOCKET370, 0, 66666667, 133333333, 1300, 3500, 0, 0,							MACHINE_AGP | MACHINE_BUS_PS2 | MACHINE_IDE_DUAL,	  			 8192,1048576, 8192, 255,	       machine_at_wcf681_init, NULL			},
    { "[VIA Apollo Pro133A] ASUS CUV4X-LS",	"cuv4xls",		MACHINE_TYPE_SOCKET370,		CPU_PKG_SOCKET370, 0, 66666667, 150000000, 1300, 3500, 2.0, 8.0,						(MACHINE_AGP & ~MACHINE_AT) | MACHINE_BUS_PS2 | MACHINE_IDE_DUAL,		16384,1572864, 8192, 255,	      machine_at_cuv4xls_init, NULL			},
    { "[VIA Apollo Pro133A] Acorp 6VIA90AP",	"6via90ap",		MACHINE_TYPE_SOCKET370,		CPU_PKG_SOCKET370, 0, 66666667, 150000000, 1300, 3500, MACHINE_MULTIPLIER_FIXED,				MACHINE_AGP | MACHINE_BUS_PS2 | MACHINE_IDE_DUAL,	  			 8192,1572864, 8192, 255,	     machine_at_6via90ap_init, NULL			},
    { "[VIA Apollo ProMedia] Jetway 603TCF",	"603tcf",		MACHINE_TYPE_SOCKET370,		CPU_PKG_SOCKET370, 0, 66666667, 150000000, 1300, 3500, 2.0, 8.0,						MACHINE_AGP | MACHINE_BUS_PS2 | MACHINE_IDE_DUAL,	  			 8192,1048576, 8192, 255,	       machine_at_603tcf_init, NULL			},

    /* Miscellaneous/Fake/Hypervisor machines */
    { "[i440BX] Microsoft Virtual PC 2007",	"vpc2007",		MACHINE_TYPE_MISC,		CPU_PKG_SLOT1, CPU_BLOCK(CPU_PENTIUM2, CPU_CYRIX3S), 0, 0, 0, 0, 0, 0,						MACHINE_AGP | MACHINE_BUS_PS2 | MACHINE_IDE_DUAL,		  		 8192,1048576, 8192, 255,	      machine_at_vpc2007_init, NULL			},

    { NULL,					NULL,			MACHINE_TYPE_NONE,		0, 0, 0, 0, 0, 0, 0, 0,												0,										    0,      0,    0,   0,			         NULL, NULL			}
};


int
machine_count(void)
{
    return((sizeof(machines) / sizeof(machine)) - 1);
}


char *
machine_getname(void)
{
    return((char *)machines[machine].name);
}


char *
machine_getname_ex(int m)
{
    return((char *)machines[m].name);
}


const device_t *
machine_getdevice(int m)
{
    if (machines[m].get_device)
	return(machines[m].get_device());

    return(NULL);
}


char *
machine_get_internal_name(void)
{
    return((char *)machines[machine].internal_name);
}


char *
machine_get_internal_name_ex(int m)
{
    return((char *)machines[m].internal_name);
}


int
machine_get_nvrmask(int m)
{
    return(machines[m].nvrmask);
}


int
machine_get_machine_from_internal_name(char *s)
{
    int c = 0;

    while (machines[c].init != NULL) {
	if (!strcmp(machines[c].internal_name, (const char *)s))
		return(c);
	c++;
    }

    return(0);
}<|MERGE_RESOLUTION|>--- conflicted
+++ resolved
@@ -69,14 +69,9 @@
     { "[8088] DTK XT clone",			"dtk",			MACHINE_TYPE_8088,		CPU_PKG_8088, 0, 0, 0, 0, 0, 0, 0,										MACHINE_PC,									   64,   640,  64,    0,		  machine_xt_dtk_init, NULL			},
     { "[8088] Generic XT clone",		"genxt",		MACHINE_TYPE_8088,		CPU_PKG_8088, 0, 0, 0, 0, 0, 0, 0,										MACHINE_PC,									   64,   640,  64,    0,		   machine_genxt_init, NULL			},
     { "[8088] Juko XT clone",			"jukopc",		MACHINE_TYPE_8088,		CPU_PKG_8088, 0, 0, 0, 0, 0, 0, 0,										MACHINE_PC,									   64,   640,  64,    0,	       machine_xt_jukopc_init, NULL			},
-<<<<<<< HEAD
     { "[8088] Multitech PC-700",			"multitech_pc700",		MACHINE_TYPE_8088,		CPU_PKG_8088, 0, 0, 0, 0, 0, 0, 0,										MACHINE_PC,									   128,    640,  64,    0,		      machine_xt_multitechpc700_init, NULL			},
     { "[8088] NCR PC4i",		    "ncr_pc4i",			MACHINE_TYPE_8088,		CPU_PKG_8088, 0, 0, 0, 0, 0, 0, 0,                               MACHINE_PC,                        					 256,  640,  256,   0,		 machine_xt_ncrpc4i_init, NULL			},
     { "[8088] Olivetti M19",			"olivetti_m19",		MACHINE_TYPE_8088,		CPU_PKG_8088, 0, 0, 0, 0, 0, 0, 0,										MACHINE_PC | MACHINE_VIDEO_FIXED,						   256,  640,  256,   0,	       machine_xt_olim19_init, NULL			},
-=======
-    { "[8088] NCR PC4i",			"ncr_pc4i",		MACHINE_TYPE_8088,		CPU_PKG_8088, 0, 0, 0, 0, 0, 0, 0,										MACHINE_PC,									  256,   640, 256,    0,	      machine_xt_ncrpc4i_init, NULL			},
-    { "[8088] Olivetti M19",			"olivetti_m19",		MACHINE_TYPE_8088,		CPU_PKG_8088, 0, 0, 0, 0, 0, 0, 0,										MACHINE_PC | MACHINE_VIDEO_FIXED,						  256,   640, 256,    0,	       machine_xt_olim19_init, NULL			},
->>>>>>> 66e2b9bc
     { "[8088] OpenXT",				"open_xt",		MACHINE_TYPE_8088,		CPU_PKG_8088, 0, 0, 0, 0, 0, 0, 0,										MACHINE_PC,									   64,   640,  64,    0,	      machine_xt_open_xt_init, NULL			},
     { "[8088] Philips P3105/NMS9100",	"philips_p3105",		MACHINE_TYPE_8088,		CPU_PKG_8088, 0, 0, 0, 0, 0, 0, 0,										MACHINE_PC,									   256,    768,  256,    0,		      machine_xt_p3105_init, NULL			},
     { "[8088] Philips P3120",	"philips_p3120",		MACHINE_TYPE_8088,		CPU_PKG_8088, 0, 0, 0, 0, 0, 0, 0,										MACHINE_PC,									   256,    768,  256,    0,		      machine_xt_p3120_init, NULL			},
