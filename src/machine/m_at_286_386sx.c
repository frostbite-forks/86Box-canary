/*
 * 86Box	A hypervisor and IBM PC system emulator that specializes in
 *		running old operating systems and software designed for IBM
 *		PC systems and compatibles from 1981 through fairly recent
 *		system designs based on the PCI bus.
 *
 *		This file is part of the 86Box distribution.
 *
 *		Implementation of 286 and 386SX machines.
 *
 *
 *
 * Authors:	Sarah Walker, <http://pcem-emulator.co.uk/>
 *		Miran Grca, <mgrca8@gmail.com>
 *      EngiNerd <webmaster.crrc@yahoo.it>
 *
 *		Copyright 2010-2019 Sarah Walker.
 *		Copyright 2016-2019 Miran Grca.
 *      Copyright 2020 EngiNerd.
 */
#include <stdarg.h>
#include <stdint.h>
#include <stdio.h>
#include <string.h>
#include <wchar.h>
#define HAVE_STDARG_H
#include <86box/86box.h>
#include "cpu.h"
#include <86box/timer.h>
#include <86box/io.h>
#include <86box/device.h>
#include <86box/chipset.h>
#include <86box/keyboard.h>
#include <86box/mem.h>
#include <86box/rom.h>
#include <86box/fdd.h>
#include <86box/fdc.h>
#include <86box/fdc_ext.h>
#include <86box/hdc.h>
#include <86box/sio.h>
#include <86box/serial.h>
#include <86box/video.h>
#include <86box/vid_cga.h>
#include <86box/flash.h>
#include <86box/machine.h>

int
machine_at_mr286_init(const machine_t *model)
{
    int ret;

    ret = bios_load_interleaved(L"roms/machines/mr286/V000B200-1",
				L"roms/machines/mr286/V000B200-2",
				0x000f0000, 65536, 0);

    if (bios_only || !ret)
	return ret;

    machine_at_common_ide_init(model);
    device_add(&keyboard_at_device);

    if (fdc_type == FDC_INTERNAL)
    device_add(&fdc_at_device);

    return ret;
}


static void
machine_at_headland_common_init(int ht386)
{
    device_add(&keyboard_at_ami_device);

    if (fdc_type == FDC_INTERNAL)
    device_add(&fdc_at_device);

    if (ht386)
	device_add(&headland_ht18b_device);
    else
	device_add(&headland_gc10x_device);
}

int
machine_at_tg286m_init(const machine_t *model)
{
    int ret;

    ret = bios_load_linear(L"roms/machines/tg286m/ami.bin",
			   0x000f0000, 131072, 0);

    if (bios_only || !ret)
	return ret;

    machine_at_common_ide_init(model);

    machine_at_headland_common_init(0);

    return ret;
}


const device_t *
at_ama932j_get_device(void)
{
    return &oti067_ama932j_device;
}


int
machine_at_ama932j_init(const machine_t *model)
{
    int ret;

    ret = bios_load_linear(L"roms/machines/ama932j/ami.bin",
			   0x000f0000, 131072, 0);

    if (bios_only || !ret)
	return ret;

    machine_at_common_ide_init(model);

    machine_at_headland_common_init(1);

    if (gfxcard == VID_INTERNAL)
	device_add(&oti067_ama932j_device);

    return ret;
}


int
machine_at_quadt286_init(const machine_t *model)
{
    int ret;

    ret = bios_load_interleaved(L"roms/machines/quadt286/QUADT89L.ROM",
				L"roms/machines/quadt286/QUADT89H.ROM",
				0x000f0000, 65536, 0);

    if (bios_only || !ret)
	return ret;

    machine_at_common_init(model);
    device_add(&keyboard_at_device);

    if (fdc_type == FDC_INTERNAL)
    device_add(&fdc_at_device);

    device_add(&headland_gc10x_device);

    return ret;
}


int
machine_at_neat_init(const machine_t *model)
{
    int ret;

    ret = bios_load_linear(L"roms/machines/dtk386/3cto001.bin",
			   0x000f0000, 65536, 0);

    if (bios_only || !ret)
	return ret;

    machine_at_init(model);

    device_add(&neat_device);

    if (fdc_type == FDC_INTERNAL)
    device_add(&fdc_at_device);

    return ret;
}


int
machine_at_neat_ami_init(const machine_t *model)
{
    int ret;

    ret = bios_load_linear(L"roms/machines/ami286/amic206.bin",
			   0x000f0000, 65536, 0);

    if (bios_only || !ret)
	return ret;

    machine_at_common_init(model);

    device_add(&neat_device);

    if (fdc_type == FDC_INTERNAL)
    device_add(&fdc_at_device);

    device_add(&keyboard_at_ami_device);

    return ret;
}


int
machine_at_px286_init(const machine_t *model)
{
    int ret;

	ret = bios_load_linear(L"roms/machines/px286/KENITEC.BIN",
				0x000f0000, 65536, 0);

    if (bios_only || !ret)
	return ret;

    machine_at_common_init(model);
    device_add(&keyboard_at_device);

    if (fdc_type == FDC_INTERNAL)
    device_add(&fdc_at_device);

    device_add(&neat_device);

    return ret;
}

int
machine_at_micronics386_init(const machine_t *model)
{
    int ret;

    ret = bios_load_interleaved(L"roms/machines/micronics386/386-Micronics-09-00021-EVEN.BIN",
				L"roms/machines/micronics386/386-Micronics-09-00021-ODD.BIN",
				0x000f0000, 131072, 0);

    if (bios_only || !ret)
	return ret;

    machine_at_init(model);

    device_add(&neat_device);

    if (fdc_type == FDC_INTERNAL)
    device_add(&fdc_at_device);

    return ret;
}


static void
machine_at_scat_init(const machine_t *model, int is_v4)
{
    machine_at_common_init(model);
    device_add(&keyboard_at_ami_device);

    if (fdc_type == FDC_INTERNAL)
    device_add(&fdc_at_device);

    if (is_v4)
	device_add(&scat_4_device);
    else
	device_add(&scat_device);
}


static void
machine_at_scatsx_init(const machine_t *model)
{
    machine_at_common_init(model);

    device_add(&keyboard_at_ami_device);

    if (fdc_type == FDC_INTERNAL)
    device_add(&fdc_at_device);

    device_add(&scat_sx_device);
}


int
machine_at_award286_init(const machine_t *model)
{
    int ret;

    ret = bios_load_linear(L"roms/machines/award286/award.bin",
			   0x000f0000, 131072, 0);

    if (bios_only || !ret)
	return ret;

    machine_at_scat_init(model, 0);

    return ret;
}

int
machine_at_gdc212m_init(const machine_t *model)
{
    int ret;

    ret = bios_load_linear(L"roms/machines/gdc212m/gdc212m_72h.bin",
			   0x000f0000, 65536, 0);

    if (bios_only || !ret)
	return ret;

    machine_at_scat_init(model, 0);

    device_add(&ide_isa_device);

    return ret;
}

int
machine_at_gw286ct_init(const machine_t *model)
{
    int ret;

    ret = bios_load_linear(L"roms/machines/gw286ct/2ctc001.bin",
			   0x000f0000, 131072, 0);

    if (bios_only || !ret)
	return ret;

    device_add(&f82c710_device);

    machine_at_scat_init(model, 1);

    return ret;
}


int
machine_at_super286tr_init(const machine_t *model)
{
    int ret;

    ret = bios_load_linear(L"roms/machines/super286tr/hyundai_award286.bin",
			   0x000f0000, 131072, 0);

    if (bios_only || !ret)
	return ret;

    machine_at_scat_init(model, 0);

    return ret;
}


int
machine_at_spc4200p_init(const machine_t *model)
{
    int ret;

    ret = bios_load_linear(L"roms/machines/spc4200p/u8.01",
			   0x000f0000, 131072, 0);

    if (bios_only || !ret)
	return ret;

    machine_at_scat_init(model, 0);

    return ret;
}


int
machine_at_spc4216p_init(const machine_t *model)
{
    int ret;

    ret = bios_load_interleaved(L"roms/machines/spc4216p/7101.u8",
				L"roms/machines/spc4216p/ac64.u10",
				0x000f0000, 131072, 0);

    if (bios_only || !ret)
	return ret;

    machine_at_scat_init(model, 1);

    return ret;
}


const device_t *
at_spc4620p_get_device(void)
{
    return &ati28800k_spc4620p_device;
}


int
machine_at_spc4620p_init(const machine_t *model)
{
    int ret;

    ret = bios_load_interleaved(L"roms/machines/spc4620p/31005h.u8",
				L"roms/machines/spc4620p/31005h.u10",
				0x000f0000, 131072, 0x8000);

    if (bios_only || !ret)
	return ret;

    machine_at_scat_init(model, 1);

    if (gfxcard == VID_INTERNAL)
	device_add(&ati28800k_spc4620p_device);

    return ret;
}


int
machine_at_kmxc02_init(const machine_t *model)
{
    int ret;

    ret = bios_load_linear(L"roms/machines/kmxc02/3ctm005.bin",
			   0x000f0000, 131072, 0);

    if (bios_only || !ret)
	return ret;

    machine_at_scatsx_init(model);

    return ret;
}


int
machine_at_deskmaster286_init(const machine_t *model)
{
    int ret;

    ret = bios_load_linear(L"roms/machines/deskmaster286/SAMSUNG-DESKMASTER-28612-ROM.BIN",
			   0x000f0000, 131072, 0);

    if (bios_only || !ret)
	return ret;

    machine_at_scat_init(model, 0);

    return ret;
}


int
machine_at_shuttle386sx_init(const machine_t *model)
{
    int ret;

    ret = bios_load_interleaved(L"roms/machines/shuttle386sx/386-Shuttle386SX-Even.BIN",
				L"roms/machines/shuttle386sx/386-Shuttle386SX-Odd.BIN",
			   0x000f0000, 131072, 0);

    if (bios_only || !ret)
	return ret;

    machine_at_common_init(model);

    device_add(&intel_82335_device);
    device_add(&keyboard_at_ami_device);

    if (fdc_type == FDC_INTERNAL)
    device_add(&fdc_at_device);

    return ret;
}


int
machine_at_adi386sx_init(const machine_t *model)
{
    int ret;

    ret = bios_load_interleaved(L"roms/machines/adi386sx/3iip001l.bin",
				L"roms/machines/adi386sx/3iip001h.bin",
			   0x000f0000, 65536, 0);

    if (bios_only || !ret)
	return ret;

    machine_at_common_init(model);

    device_add(&intel_82335_device);
    device_add(&keyboard_at_ami_device);

    if (fdc_type == FDC_INTERNAL)
    device_add(&fdc_at_device);

    return ret;
}


int
machine_at_wd76c10_init(const machine_t *model)
{
    int ret;

    ret = bios_load_interleaved(L"roms/machines/megapc/41651-bios lo.u18",
				L"roms/machines/megapc/211253-bios hi.u19",
				0x000f0000, 65536, 0x08000);

    if (bios_only || !ret)
	return ret;

    machine_at_common_init(model);

    device_add(&keyboard_ps2_quadtel_device);

    device_add(&wd76c10_device);

    if (gfxcard == VID_INTERNAL)
	device_add(&paradise_wd90c11_megapc_device);

    return ret;
}


int
machine_at_commodore_sl386sx16_init(const machine_t *model)
{
    int ret;

    ret = bios_load_interleaved(L"roms/machines/cbm_sl386sx16/cbm-sl386sx-bios-lo-v1.04-390914-04.bin",
				L"roms/machines/cbm_sl386sx16/cbm-sl386sx-bios-hi-v1.04-390915-04.bin",
				0x000f0000, 65536, 0);

    if (bios_only || !ret)
	return ret;

    machine_at_common_ide_init(model);

    device_add(&keyboard_at_device);

    if (fdc_type == FDC_INTERNAL)
    device_add(&fdc_at_device);

    device_add(&neat_device);
    /* Two serial ports - on the real hardware SL386SX-16, they are on the single UMC UM82C452. */
    device_add_inst(&ns16450_device, 1);
    device_add_inst(&ns16450_device, 2);

    return ret;
}


static void
machine_at_scamp_common_init(const machine_t *model)
{
    machine_at_common_ide_init(model);

    device_add(&keyboard_ps2_ami_device);

    if (fdc_type == FDC_INTERNAL)
    device_add(&fdc_at_device);

    device_add(&vlsi_scamp_device);
}


const device_t *
at_commodore_sl386sx25_get_device(void)
{
    return &gd5402_onboard_device;
}


int
machine_at_commodore_sl386sx25_init(const machine_t *model)
{
    int ret;

    ret = bios_load_linear(L"roms/machines/cbm_sl386sx25/f000.rom",
			   0x000f0000, 65536, 0);

    if (bios_only || !ret)
	return ret;

    machine_at_scamp_common_init(model);

    if (gfxcard == VID_INTERNAL)
	device_add(&gd5402_onboard_device);

    return ret;
}


const device_t *
at_spc6033p_get_device(void)
{
    return &ati28800k_spc6033p_device;
}


int
machine_at_spc6033p_init(const machine_t *model)
{
    int ret;

    ret = bios_load_linear(L"roms/machines/spc6033p/phoenix.bin",
			   0x000f0000, 65536, 0x10000);

    if (bios_only || !ret)
	return ret;

    machine_at_scamp_common_init(model);

    if (gfxcard == VID_INTERNAL)
	device_add(&ati28800k_spc6033p_device);

    return ret;
}


int
machine_at_awardsx_init(const machine_t *model)
{
    int ret;

    ret = bios_load_linear(L"roms/machines/awardsx/Unknown 386SX OPTi291 - Award (original).BIN",
			   0x000f0000, 65536, 0);

    if (bios_only || !ret)
	return ret;

    machine_at_init(model);

    device_add(&opti291_device);

    if (fdc_type == FDC_INTERNAL)
    device_add(&fdc_at_device);

    return ret;
}

int
machine_at_flytech386_init(const machine_t *model)
{
    int ret;

    ret = bios_load_linear(L"roms/machines/flytech386/FLYTECH.BIO",
			   0x000f0000, 65536, 0);

    if (bios_only || !ret)
	return ret;

    machine_at_common_init(model);

    device_add(&ali1217_device);
    device_add(&w83787f_ide_device);
    device_add(&keyboard_ps2_device);

    if (gfxcard == VID_INTERNAL)
	device_add(&tvga8900d_device);

    return ret;
}

const device_t *
at_flytech386_get_device(void)
{
    return &tvga8900d_device;
}

#if defined(DEV_BRANCH) && defined(USE_M6117)
int
machine_at_arb1375_init(const machine_t *model)
{
    int ret;

    ret = bios_load_linear(L"roms/machines/arb1375/a1375v25.u11-a",
			   0x000e0000, 131072, 0);

    if (bios_only || !ret)
	return ret;

    machine_at_common_init(model);

    device_add(&fdc37c669_device);
    device_add(&keyboard_ps2_ami_pci_device);
    device_add(&ali6117d_device);
    device_add(&sst_flash_29ee010_device);

    return ret;
}


int
machine_at_pja511m_init(const machine_t *model)
{
    int ret;

    ret = bios_load_linear(L"roms/machines/pja511m/2006915102435734.rom",
			   0x000e0000, 131072, 0);

    if (bios_only || !ret)
	return ret;

    machine_at_common_init(model);

    device_add_inst(&fdc37c669_device, 1);
    //device_add_inst(&fdc37c669_device, 2); /* enable when dual FDC37C669 is implemented */
    device_add(&keyboard_ps2_ami_pci_device);
    device_add(&ali6117d_device);
    device_add(&sst_flash_29ee010_device);

    return ret;
}
#endif

<<<<<<< HEAD
=======


static uint8_t
m290_read(uint16_t port, void *priv)
{
    uint8_t ret = 0x0;
    switch (port) {
    /* 
	 * port 69:
	 * dip-switch bank on mainboard (off=1)
	 * bit 3 - use OCG/CGA display adapter (off) / other display adapter (on)
     */
    case 0x69:
        if(video_is_cga())
            ret |= 0x8|0x4;
        ret |= 0x1|0x2;
    }
    return (ret);
}

int
machine_at_olim290_init(const machine_t *model)
{
    int ret;

    ret = bios_load_linear(L"roms/machines/olivetti_m290/m290_pep3_1.25.bin",
				0x000f0000, 65536, 0);

    if (bios_only || !ret)
	    return ret;

    machine_at_common_init(model);
    device_add(&keyboard_at_device);

    if (fdc_type == FDC_INTERNAL)
    device_add(&fdc_at_device);
    
    io_sethandler(0x069, 1, m290_read, NULL, NULL, NULL, NULL, NULL, NULL);

    return ret;
}


>>>>>>> c65777c3
/*
 * Current bugs: 
 * - ctrl-alt-del produces an 8042 error
 */
int
machine_at_ncrpc8_init(const machine_t *model)
{
    int ret;

    ret = bios_load_interleaved(L"roms/machines/ncr_pc8/ncr_35117_u127_vers.4-2.bin",
                L"roms/machines/ncr_pc8/ncr_35116_u113_vers.4-2.bin",
	    		0x000f0000, 65536, 0);

    if (bios_only || !ret)
	    return ret;

    machine_at_common_init(model);
    device_add(&keyboard_at_ncr_device);

    if (fdc_type == FDC_INTERNAL)
    device_add(&fdc_at_device);
    
    return ret;
}

/*
 * Current bugs: 
 * - ctrl-alt-del produces an 8042 error
 */
int
machine_at_ncr3302_init(const machine_t *model)
{
    int ret;

    ret = bios_load_linear(L"roms/machines/ncr_3302/f000-flex_drive_test.bin",
				0x000f0000, 65536, 0);

    if (ret) {
        bios_load_aux_linear(L"roms/machines/ncr_3302/f800-setup_ncr3.5-013190.bin",
			     0x000f8000, 32768, 0);
    }

    if (bios_only || !ret)
	    return ret;

    machine_at_common_ide_init(model);
    device_add(&neat_device);
    device_add(&keyboard_at_ncr_device);

    if (fdc_type == FDC_INTERNAL)
    device_add(&fdc_at_device);

    if (gfxcard == VID_INTERNAL)
    	device_add(&paradise_pvga1a_device);
    
    return ret;
}

/*
 * Current bugs: 
 * - soft-reboot after saving CMOS settings/pressing ctrl-alt-del produces an 8042 error
 */
int
machine_at_ncrpc916sx_init(const machine_t *model)
{
    int ret;

    ret = bios_load_interleaved(L"roms/machines/ncr_pc916sx/ncr_386sx_u46-17_7.3.bin",
                L"roms/machines/ncr_pc916sx/ncr_386sx_u12-19_7.3.bin",
	    		0x000f0000, 65536, 0);

    if (bios_only || !ret)
	    return ret;

    machine_at_common_init(model);
    
    device_add(&keyboard_at_ncr_device);
    mem_remap_top(384);

    device_add(&fdc_at_device);
    
    return ret;
}

#if defined(DEV_BRANCH) && defined(USE_OLIVETTI)
int
machine_at_olim290_init(const machine_t *model)
{
    int ret;

    ret = bios_load_linear(L"roms/machines/olivetti_m290/m290_pep3_1.25.bin",
				0x000f0000, 65536, 0);

    if (bios_only || !ret)
	    return ret;

    machine_at_common_init(model);
    device_add(&keyboard_at_olivetti_device);
    
    if (fdc_type == FDC_INTERNAL)	
	    device_add(&fdc_at_device);
    
    device_add(&olivetti_eva_device);
    
    return ret;
}
#endif

const device_t *
at_m300_08_get_device(void)
{
    return &oti067_m300_device;
}

int
machine_at_olim300_08_init(const machine_t *model)
{
    int ret;

    ret = bios_load_linear(L"roms/machines/olivetti_m300_08/BIOS.ROM",
			   0x000f0000, 65536, 0);

    if (bios_only || !ret)
	return ret;

    machine_at_common_init(model);

    device_add(&opti283_device);
    device_add(&keyboard_ps2_olivetti_device);
    device_add(&pc87310_ide_device);
    
    if (gfxcard == VID_INTERNAL)
	    device_add(&oti067_m300_device);

    return ret;
}

/* Almost identical to M300-08, save for CPU speed, VRAM, and BIOS identification string */
int
machine_at_olim300_15_init(const machine_t *model)
{
    int ret;

    ret = bios_load_linear(L"roms/machines/olivetti_m300_15/BIOS.ROM",
			   0x000f0000, 65536, 0);

    if (bios_only || !ret)
	return ret;

    machine_at_common_init(model);

    device_add(&opti283_device);
    device_add(&keyboard_ps2_olivetti_device);
    device_add(&pc87310_ide_device);
    
    /* Stock VRAM is maxed out, so no need to expose video card config */
	if (gfxcard == VID_INTERNAL)
        device_add(&oti067_m300_device);

    return ret;
}
<|MERGE_RESOLUTION|>--- conflicted
+++ resolved
@@ -705,52 +705,6 @@
 }
 #endif
 
-<<<<<<< HEAD
-=======
-
-
-static uint8_t
-m290_read(uint16_t port, void *priv)
-{
-    uint8_t ret = 0x0;
-    switch (port) {
-    /* 
-	 * port 69:
-	 * dip-switch bank on mainboard (off=1)
-	 * bit 3 - use OCG/CGA display adapter (off) / other display adapter (on)
-     */
-    case 0x69:
-        if(video_is_cga())
-            ret |= 0x8|0x4;
-        ret |= 0x1|0x2;
-    }
-    return (ret);
-}
-
-int
-machine_at_olim290_init(const machine_t *model)
-{
-    int ret;
-
-    ret = bios_load_linear(L"roms/machines/olivetti_m290/m290_pep3_1.25.bin",
-				0x000f0000, 65536, 0);
-
-    if (bios_only || !ret)
-	    return ret;
-
-    machine_at_common_init(model);
-    device_add(&keyboard_at_device);
-
-    if (fdc_type == FDC_INTERNAL)
-    device_add(&fdc_at_device);
-    
-    io_sethandler(0x069, 1, m290_read, NULL, NULL, NULL, NULL, NULL, NULL);
-
-    return ret;
-}
-
-
->>>>>>> c65777c3
 /*
  * Current bugs: 
  * - ctrl-alt-del produces an 8042 error
@@ -804,7 +758,7 @@
     device_add(&fdc_at_device);
 
     if (gfxcard == VID_INTERNAL)
-    	device_add(&paradise_pvga1a_device);
+    device_add(&paradise_pvga1a_ncr3302_device);
     
     return ret;
 }
@@ -830,6 +784,7 @@
     device_add(&keyboard_at_ncr_device);
     mem_remap_top(384);
 
+    if (fdc_type == FDC_INTERNAL)
     device_add(&fdc_at_device);
     
     return ret;
@@ -851,7 +806,7 @@
     device_add(&keyboard_at_olivetti_device);
     
     if (fdc_type == FDC_INTERNAL)	
-	    device_add(&fdc_at_device);
+	device_add(&fdc_at_device);
     
     device_add(&olivetti_eva_device);
     
@@ -883,7 +838,7 @@
     device_add(&pc87310_ide_device);
     
     if (gfxcard == VID_INTERNAL)
-	    device_add(&oti067_m300_device);
+	device_add(&oti067_m300_device);
 
     return ret;
 }
@@ -908,7 +863,7 @@
     
     /* Stock VRAM is maxed out, so no need to expose video card config */
 	if (gfxcard == VID_INTERNAL)
-        device_add(&oti067_m300_device);
-
-    return ret;
-}
+    device_add(&oti067_m300_device);
+
+    return ret;
+}
