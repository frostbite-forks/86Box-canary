--- conflicted
+++ resolved
@@ -884,7 +884,6 @@
 }
 
 void
-<<<<<<< HEAD
 plat_get_global_config_dir(char* strptr)
 {
     wchar_t appdata_dir[1024] = { L'\0' };
@@ -905,10 +904,7 @@
 }
 
 void
-plat_init_rom_paths()
-=======
 plat_init_rom_paths(void)
->>>>>>> 910265d6
 {
     wchar_t appdata_dir[1024] = { L'\0' };
 
