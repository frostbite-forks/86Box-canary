/*
 * 86Box    A hypervisor and IBM PC system emulator that specializes in
 *          running old operating systems and software designed for IBM
 *          PC systems and compatibles from 1981 through fairly recent
 *          system designs based on the PCI bus.
 *
 *          This file is part of the 86Box distribution.
 *
 *          Definitions for the OPL interface.
 *
 * Authors: Fred N. van Kempen, <decwiz@yahoo.com>
 *          Miran Grca, <mgrca8@gmail.com>
 *
 *          Copyright 2017-2020 Fred N. van Kempen.
 *          Copyright 2016-2020 Miran Grca.
 */
#ifndef SOUND_OPL_H
#define SOUND_OPL_H

enum fm_type {
    FM_YM3812  = 0, /* OPL2 */
    FM_YMF262  = 1, /* OPL3 */
    FM_YMF289B = 2, /* OPL3-L */
    FM_YMF278B = 3, /* OPL 4 */
    FM_MAX     = 4
};

enum fm_driver {
    FM_DRV_NUKED = 0,
    FM_DRV_YMFM  = 1,
    FM_DRV_MAX   = 2
};

typedef struct fm_drv_t {
    uint8_t  (*read)(uint16_t port, void *priv);
    void     (*write)(uint16_t port, uint8_t val, void *priv);
    int32_t *(*update)(void *priv);
<<<<<<< HEAD
    void (*reset_buffer)(void *priv);
    void (*set_do_cycles)(void *priv, int8_t do_cycles);
    void *priv;
    void (*generate)(void *priv, int32_t *data, uint32_t num_samples); /* daughterboard only. */
=======
    void     (*reset_buffer)(void *priv);
    void     (*set_do_cycles)(void *priv, int8_t do_cycles);
    void      *priv;
>>>>>>> 42ea22e5
} fm_drv_t;

extern uint8_t fm_driver_get(int chip_id, fm_drv_t *drv);

extern const fm_drv_t nuked_opl_drv;
extern const fm_drv_t ymfm_drv;

#ifdef EMU_DEVICE_H
extern const device_t ym3812_nuked_device;
extern const device_t ymf262_nuked_device;

extern const device_t ym3812_ymfm_device;
extern const device_t ymf262_ymfm_device;
extern const device_t ymf289b_ymfm_device;
extern const device_t ymf278b_ymfm_device;
#endif

#endif /*SOUND_OPL_H*/<|MERGE_RESOLUTION|>--- conflicted
+++ resolved
@@ -35,16 +35,10 @@
     uint8_t  (*read)(uint16_t port, void *priv);
     void     (*write)(uint16_t port, uint8_t val, void *priv);
     int32_t *(*update)(void *priv);
-<<<<<<< HEAD
-    void (*reset_buffer)(void *priv);
-    void (*set_do_cycles)(void *priv, int8_t do_cycles);
-    void *priv;
-    void (*generate)(void *priv, int32_t *data, uint32_t num_samples); /* daughterboard only. */
-=======
     void     (*reset_buffer)(void *priv);
     void     (*set_do_cycles)(void *priv, int8_t do_cycles);
     void      *priv;
->>>>>>> 42ea22e5
+    void     (*generate)(void *priv, int32_t *data, uint32_t num_samples); /* daughterboard only. */
 } fm_drv_t;
 
 extern uint8_t fm_driver_get(int chip_id, fm_drv_t *drv);
