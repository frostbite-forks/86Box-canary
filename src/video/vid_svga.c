/*
 * 86Box    A hypervisor and IBM PC system emulator that specializes in
 *          running old operating systems and software designed for IBM
 *          PC systems and compatibles from 1981 through fairly recent
 *          system designs based on the PCI bus.
 *
 *          This file is part of the 86Box distribution.
 *
 *          Generic SVGA handling.
 *
 *          This is intended to be used by another SVGA driver,
 *          and not as a card in its own right.
 *
 *
 *
 * Authors: Sarah Walker, <https://pcem-emulator.co.uk/>
 *          Miran Grca, <mgrca8@gmail.com>
 *
 *          Copyright 2008-2019 Sarah Walker.
 *          Copyright 2016-2019 Miran Grca.
 */
#include <inttypes.h>
#include <stdarg.h>
#include <stdio.h>
#include <stdint.h>
#include <stdlib.h>
#include <string.h>
#include <wchar.h>
#define HAVE_STDARG_H
#include <86box/86box.h>
#include "cpu.h"
#include <86box/device.h>
#include <86box/machine.h>
#include <86box/timer.h>
#include <86box/io.h>
#include <86box/pit.h>
#include <86box/mem.h>
#include <86box/rom.h>
#include <86box/plat.h>
#include <86box/ui.h>
#include <86box/video.h>
#include <86box/vid_8514a.h>
#include <86box/vid_xga.h>
#include <86box/vid_svga.h>
#include <86box/vid_svga_render.h>
#include <86box/vid_xga_device.h>

void svga_doblit(int wx, int wy, svga_t *svga);
void svga_poll(void *priv);

svga_t *svga_8514;

extern int     cyc_total;
extern uint8_t edatlookup[4][4];

uint8_t svga_rotate[8][256];

/*Primary SVGA device. As multiple video cards are not yet supported this is the
  only SVGA device.*/
static svga_t *svga_pri;

#ifdef ENABLE_SVGA_LOG
int svga_do_log = ENABLE_SVGA_LOG;

static void
svga_log(const char *fmt, ...)
{
    va_list ap;

    if (svga_do_log) {
        va_start(ap, fmt);
        pclog_ex(fmt, ap);
        va_end(ap);
    }
}
#else
#    define svga_log(fmt, ...)
#endif

svga_t *
svga_get_pri(void)
{
    return svga_pri;
}

void
svga_set_poll(svga_t *svga)
{
    svga_log("SVGA Timer activated, enabled?=%x.\n", timer_is_enabled(&svga->timer));
    timer_set_callback(&svga->timer, svga_poll);
    if (!timer_is_enabled(&svga->timer))
        timer_enable(&svga->timer);
}

void
svga_set_override(svga_t *svga, int val)
{
    ibm8514_t *dev = (ibm8514_t *) svga->dev8514;
    xga_t     *xga = (xga_t *) svga->xga;
    uint8_t    ret_poll = 0;

    if (svga->override && !val)
        svga->fullchange = svga->monitor->mon_changeframecount;

    svga->override = val;

    svga_log("Override=%x.\n", val);
    if (ibm8514_active && (svga->dev8514 != NULL))
        ret_poll |= 1;

    if (xga_active && (svga->xga != NULL))
        ret_poll |= 2;

    if (svga->override)
        svga_set_poll(svga);
    else {
        switch (ret_poll) {
            case 0:
            default:
                svga_set_poll(svga);
                break;

            case 1:
                if (ibm8514_active && (svga->dev8514 != NULL)) {
                    if (dev->on)
                        ibm8514_set_poll(svga);
                    else
                        svga_set_poll(svga);
                } else
                    svga_set_poll(svga);
                break;

            case 2:
                if (xga_active && (svga->xga != NULL)) {
                    if (xga->on)
                        xga_set_poll(svga);
                    else
                        svga_set_poll(svga);
                } else
                    svga_set_poll(svga);
                break;

            case 3:
                if (ibm8514_active && (svga->dev8514 != NULL) && xga_active && (svga->xga != NULL))  {
                    if (dev->on)
                        ibm8514_set_poll(svga);
                    else if (xga->on)
                        xga_set_poll(svga);
                    else
                        svga_set_poll(svga);
                } else
                    svga_set_poll(svga);
                break;
        }
    }

#ifdef OVERRIDE_OVERSCAN
    if (!val) {
        /* Override turned off, restore overscan X and Y per the CRTC. */
        svga->monitor->mon_overscan_y = (svga->rowcount + 1) << 1;

        if (svga->monitor->mon_overscan_y < 16)
            svga->monitor->mon_overscan_y = 16;

        svga->monitor->mon_overscan_x = (svga->seqregs[1] & 1) ? 16 : 18;

        if (svga->seqregs[1] & 8)
            svga->monitor->mon_overscan_x <<= 1;
    } else
        svga->monitor->mon_overscan_x = svga->monitor->mon_overscan_y = 16;
    /* Override turned off, fix overcan X and Y to 16. */
#endif
}

void
svga_out(uint16_t addr, uint8_t val, void *priv)
{
    svga_t    *svga = (svga_t *) priv;
    ibm8514_t *dev = (ibm8514_t *) svga->dev8514;
    xga_t     *xga = (xga_t *) svga->xga;
    uint8_t    o;
    uint8_t    index;
    uint8_t    pal4to16[16] = { 0, 7, 0x38, 0x3f, 0, 3, 4, 0x3f, 0, 2, 4, 0x3e, 0, 3, 5, 0x3f };

    if ((addr >= 0x2ea) && (addr <= 0x2ed)) {
        if (!dev)
            return;
    }

    switch (addr) {
        case 0x2ea:
            dev->dac_mask = val;
            break;
        case 0x2eb:
        case 0x2ec:
            dev->dac_pos    = 0;
            dev->dac_status = addr & 0x03;
            dev->dac_addr   = (val + (addr & 0x01)) & 0xff;
            break;
        case 0x2ed:
            svga->fullchange = svga->monitor->mon_changeframecount;
            switch (dev->dac_pos) {
                case 0:
                    dev->dac_r = val;
                    dev->dac_pos++;
                    break;
                case 1:
                    dev->dac_g = val;
                    dev->dac_pos++;
                    break;
                case 2:
                    index                 = dev->dac_addr & 0xff;
                    dev->dac_b = val;
                    dev->_8514pal[index].r = dev->dac_r;
                    dev->_8514pal[index].g = dev->dac_g;
                    dev->_8514pal[index].b = dev->dac_b;
                    if (svga->ramdac_type == RAMDAC_8BIT)
                        dev->pallook[index] = makecol32(dev->_8514pal[index].r, dev->_8514pal[index].g, dev->_8514pal[index].b);
                    else
                        dev->pallook[index] = makecol32(video_6to8[dev->_8514pal[index].r & 0x3f], video_6to8[dev->_8514pal[index].g & 0x3f], video_6to8[dev->_8514pal[index].b & 0x3f]);
                    dev->dac_pos  = 0;
                    dev->dac_addr = (dev->dac_addr + 1) & 0xff;
                    break;

                default:
                    break;
            }
            break;

        case 0x3c0:
        case 0x3c1:
            if (!svga->attrff) {
                svga->attraddr = val & 0x1f;
                if ((val & 0x20) != svga->attr_palette_enable) {
                    svga->fullchange          = 3;
                    svga->attr_palette_enable = val & 0x20;
                    svga_log("Write Port %03x palette enable=%02x.\n", addr, svga->attr_palette_enable);
                    svga_recalctimings(svga);
                }
            } else {
                if ((svga->attraddr == 0x13) && (svga->attrregs[0x13] != val))
                    svga->fullchange = svga->monitor->mon_changeframecount;
                o                                   = svga->attrregs[svga->attraddr & 0x1f];
                svga->attrregs[svga->attraddr & 0x1f] = val;
                if (svga->attraddr < 0x10)
                    svga->fullchange = svga->monitor->mon_changeframecount;

                if ((svga->attraddr == 0x10) || (svga->attraddr == 0x14) || (svga->attraddr < 0x10)) {
                    for (int c = 0; c < 0x10; c++) {
                        if (svga->attrregs[0x10] & 0x80)
                            svga->egapal[c] = (svga->attrregs[c] & 0xf) | ((svga->attrregs[0x14] & 0xf) << 4);
                        else if (svga->ati_4color)
                            svga->egapal[c] = pal4to16[(c & 0x03) | ((val >> 2) & 0xc)];
                        else
                            svga->egapal[c] = (svga->attrregs[c] & 0x3f) | ((svga->attrregs[0x14] & 0xc) << 4);
                    }
                    svga->fullchange = svga->monitor->mon_changeframecount;
                }
                /* Recalculate timings on change of attribute register 0x11
                   (overscan border color) too. */
                if (svga->attraddr == 0x10) {
                    if (o != val) {
                        svga_log("ATTR10.\n");
                        svga_recalctimings(svga);
                    }
                } else if (svga->attraddr == 0x11) {
                    svga->overscan_color = svga->pallook[svga->attrregs[0x11]];
                    if (o != val) {
                        svga_log("ATTR11.\n");
                        svga_recalctimings(svga);
                    }
                } else if (svga->attraddr == 0x12) {
                    if ((val & 0xf) != svga->plane_mask)
                        svga->fullchange = svga->monitor->mon_changeframecount;
                    svga->plane_mask = val & 0xf;
                }
            }
            svga->attrff ^= 1;
            break;
        case 0x3c2:
            svga->miscout  = val;
            svga->vidclock = val & 4;
            if (svga->priv_parent == NULL) {
                io_removehandler(0x03a0, 0x0020, svga->video_in, NULL, NULL, svga->video_out, NULL, NULL, svga->priv);
                if (!(val & 1))
                    io_sethandler(0x03a0, 0x0020, svga->video_in, NULL, NULL, svga->video_out, NULL, NULL, svga->priv);
            }
            svga_recalctimings(svga);
            break;
        case 0x3c3:
            if (xga_active && xga)
                xga->on = (val & 0x01) ? 0 : 1;
            if (ibm8514_active && dev)
                dev->on = (val & 0x01) ? 0 : 1;

            svga_log("Write Port 3C3=%x.\n", val & 0x01);
            svga_recalctimings(svga);
            break;
        case 0x3c4:
            svga->seqaddr = val;
            break;
        case 0x3c5:
            if (svga->seqaddr > 0xf)
                return;
            o                                  = svga->seqregs[svga->seqaddr & 0xf];
            svga->seqregs[svga->seqaddr & 0xf] = val;
            if (o != val && (svga->seqaddr & 0xf) == 1) {
                svga_log("SEQADDR1 write1.\n");
                svga_recalctimings(svga);
            }
            switch (svga->seqaddr & 0xf) {
                case 1:
                    if (svga->scrblank && !(val & 0x20))
                        svga->fullchange = 3;
                    svga->scrblank = (svga->scrblank & ~0x20) | (val & 0x20);
                    svga_log("SEQADDR1 write2.\n");
                    svga_recalctimings(svga);
                    break;
                case 2:
                    svga->writemask = val & 0xf;
                    break;
                case 3:
                    svga->charsetb = (((val >> 2) & 3) * 0x10000) + 2;
                    svga->charseta = ((val & 3) * 0x10000) + 2;
                    if (val & 0x10)
                        svga->charseta += 0x8000;
                    if (val & 0x20)
                        svga->charsetb += 0x8000;
                    break;
                case 4:
                    svga->chain2_write = !(val & 4);
                    svga->chain4       = (svga->chain4 & ~8) | (val & 8);
                    svga->fast         = (svga->gdcreg[8] == 0xff && !(svga->gdcreg[3] & 0x18) && !svga->gdcreg[1]) && ((svga->chain4 && (svga->packed_chain4 || svga->force_old_addr)) || svga->fb_only) && !(svga->adv_flags & FLAG_ADDR_BY8);
                    break;

                default:
                    break;
            }
            break;
        case 0x3c6:
            svga->dac_mask = val;
            break;
        case 0x3c7:
        case 0x3c8:
            svga->dac_pos    = 0;
            svga->dac_status = addr & 0x03;
            svga->dac_addr   = (val + (addr & 0x01)) & 0xff;
            break;
        case 0x3c9:
            if (svga->adv_flags & FLAG_RAMDAC_SHIFT)
                val <<= 2;
            svga->fullchange = svga->monitor->mon_changeframecount;
            switch (svga->dac_pos) {
                case 0:
                    svga->dac_r = val;
                    svga->dac_pos++;
                    break;
                case 1:
                    svga->dac_g = val;
                    svga->dac_pos++;
                    break;
                case 2:
                    index                 = svga->dac_addr & 0xff;
                    svga->dac_b           = val;
                    svga->vgapal[index].r = svga->dac_r;
                    svga->vgapal[index].g = svga->dac_g;
                    svga->vgapal[index].b = svga->dac_b;
                    if (svga->ramdac_type == RAMDAC_8BIT)
                        svga->pallook[index] = makecol32(svga->vgapal[index].r, svga->vgapal[index].g, svga->vgapal[index].b);
                    else
                        svga->pallook[index] = makecol32(video_6to8[svga->vgapal[index].r & 0x3f], video_6to8[svga->vgapal[index].g & 0x3f], video_6to8[svga->vgapal[index].b & 0x3f]);
                    svga->dac_pos  = 0;
                    svga->dac_addr = (svga->dac_addr + 1) & 0xff;
                    break;

                default:
                    break;
            }
            break;
        case 0x3ce:
            svga->gdcaddr = val;
            break;
        case 0x3cf:
            o = svga->gdcreg[svga->gdcaddr & 15];
            switch (svga->gdcaddr & 15) {
                case 2:
                    svga->colourcompare = val;
                    break;
                case 4:
                    svga->readplane = val & 3;
                    break;
                case 5:
                    svga->writemode   = val & 3;
                    svga->readmode    = val & 8;
                    svga->chain2_read = val & 0x10;
                    break;
                case 6:
                    if ((svga->gdcreg[6] & 0xc) != (val & 0xc)) {
                        switch (val & 0xc) {
                            case 0x0: /*128k at A0000*/
                                mem_mapping_set_addr(&svga->mapping, 0xa0000, 0x20000);
                                svga->banked_mask = 0xffff;
                                break;
                            case 0x4: /*64k at A0000*/
                                mem_mapping_set_addr(&svga->mapping, 0xa0000, 0x10000);
                                svga->banked_mask = 0xffff;
                                break;
                            case 0x8: /*32k at B0000*/
                                mem_mapping_set_addr(&svga->mapping, 0xb0000, 0x08000);
                                svga->banked_mask = 0x7fff;
                                break;
                            case 0xC: /*32k at B8000*/
                                mem_mapping_set_addr(&svga->mapping, 0xb8000, 0x08000);
                                svga->banked_mask = 0x7fff;
                                break;

                            default:
                                break;
                        }
                    }
                    break;
                case 7:
                    svga->colournocare = val;
                    break;

                default:
                    break;
            }
            svga->gdcreg[svga->gdcaddr & 15] = val;
            svga->fast                       = (svga->gdcreg[8] == 0xff && !(svga->gdcreg[3] & 0x18) && !svga->gdcreg[1]) && ((svga->chain4 && (svga->packed_chain4 || svga->force_old_addr)) || svga->fb_only);
            if (((svga->gdcaddr & 15) == 5 && (val ^ o) & 0x70) || ((svga->gdcaddr & 15) == 6 && (val ^ o) & 1)) {
                svga_log("GDCADDR%02x recalc.\n", svga->gdcaddr & 0x0f);
                svga_recalctimings(svga);
            }
            break;
        case 0x3da:
            svga->fcr = val;
            break;

        default:
            break;
    }
}

uint8_t
svga_in(uint16_t addr, void *priv)
{
    svga_t    *svga = (svga_t *) priv;
    ibm8514_t *dev = (ibm8514_t *) svga->dev8514;
    xga_t     *xga = (xga_t *) svga->xga;
    uint8_t    index;
    uint8_t    ret = 0xff;

    if ((addr >= 0x2ea) && (addr <= 0x2ed)) {
        if (!dev)
            return ret;
    }

    switch (addr) {
        case 0x2ea:
            ret = dev->dac_mask;
            break;
        case 0x2eb:
            ret = dev->dac_status;
            break;
        case 0x2ec:
            ret = dev->dac_addr;
            break;
        case 0x2ed:
            index = (dev->dac_addr - 1) & 0xff;
            switch (dev->dac_pos) {
                case 0:
                    dev->dac_pos++;
                    if (svga->ramdac_type == RAMDAC_8BIT)
                        ret = dev->_8514pal[index].r;
                    else
                        ret = dev->_8514pal[index].r & 0x3f;
                    break;
                case 1:
                    dev->dac_pos++;
                    if (svga->ramdac_type == RAMDAC_8BIT)
                        ret = dev->_8514pal[index].g;
                    else
                        ret = dev->_8514pal[index].g & 0x3f;
                    break;
                case 2:
                    dev->dac_pos  = 0;
                    dev->dac_addr = (dev->dac_addr + 1) & 0xff;
                    if (svga->ramdac_type == RAMDAC_8BIT)
                        ret = dev->_8514pal[index].b;
                    else
                        ret = dev->_8514pal[index].b & 0x3f;
                    break;

                default:
                    break;
            }
            break;

        case 0x3c0:
            ret = svga->attraddr | svga->attr_palette_enable;
            break;
        case 0x3c1:
            ret = svga->attrregs[svga->attraddr];
            break;
        case 0x3c2:
            if (svga->cable_connected) {
                if ((svga->vgapal[0].r + svga->vgapal[0].g + svga->vgapal[0].b) >= 0x4e)
                    ret = 0;
                else
                    ret = 0x10;
            /* Monitor is not connected to the planar VGA if the PS/55 Display Adapter is installed. */
            } else {
                /*
                   The IBM PS/55 Display Adapter has own Monitor Type Detection bit in the different I/O port (I/O 3E0h, 3E1h).
                   When the monitor cable is connected to the Display Adapter, the port 3C2h returns the value as 'no cable connection'.
                   The POST of PS/55 has an extra code. If the monitor is not detected on the planar VGA,
                   it reads the POS data in NVRAM set by the reference diskette, and writes the BIOS Data Area (Mem 487h, 489h).
                   MONCHK.EXE in the reference diskette uses both I/O ports to determine the monitor type, updates the NVRAM and BDA.
                */
                if (svga->vgapal[0].r >= 10 || svga->vgapal[0].g >= 10 || svga->vgapal[0].b >= 10)
                    ret = 0;
                else
                    ret = 0x10;
            }
            break;
        case 0x3c3:
            ret = 0x01;
            if (xga_active && xga) {
                if (xga->on)
                    ret = 0x00;
            }
            if (ibm8514_active && dev) {
                if (dev->on)
                    ret = 0x00;
            }
            svga_log("VGA read: (0x%04x) ret=%02x.\n", addr, ret);
            break;
        case 0x3c4:
            ret = svga->seqaddr;
            break;
        case 0x3c5:
            ret = svga->seqregs[svga->seqaddr & 0x0f];
            break;
        case 0x3c6:
            ret = svga->dac_mask;
            break;
        case 0x3c7:
            ret = svga->dac_status;
            break;
        case 0x3c8:
            ret = svga->dac_addr;
            break;
        case 0x3c9:
            index = (svga->dac_addr - 1) & 0xff;
            switch (svga->dac_pos) {
                case 0:
                    svga->dac_pos++;
                    if (svga->ramdac_type == RAMDAC_8BIT)
                        ret = svga->vgapal[index].r;
                    else
                        ret = svga->vgapal[index].r & 0x3f;
                    break;
                case 1:
                    svga->dac_pos++;
                    if (svga->ramdac_type == RAMDAC_8BIT)
                        ret = svga->vgapal[index].g;
                    else
                        ret = svga->vgapal[index].g & 0x3f;
                    break;
                case 2:
                    svga->dac_pos  = 0;
                    svga->dac_addr = (svga->dac_addr + 1) & 0xff;
                    if (svga->ramdac_type == RAMDAC_8BIT)
                        ret = svga->vgapal[index].b;
                    else
                        ret = svga->vgapal[index].b & 0x3f;
                    break;

                default:
                    break;
            }
            if (svga->adv_flags & FLAG_RAMDAC_SHIFT)
                ret >>= 2;
            break;
        case 0x3ca:
            ret = svga->fcr;
            break;
        case 0x3cc:
            ret = svga->miscout;
            break;
        case 0x3ce:
            ret = svga->gdcaddr;
            break;
        case 0x3cf:
            /* The spec says GDC addresses 0xF8 to 0xFB return the latch. */
            switch (svga->gdcaddr) {
                case 0xf8:
                    ret = svga->latch.b[0];
                    break;
                case 0xf9:
                    ret = svga->latch.b[1];
                    break;
                case 0xfa:
                    ret = svga->latch.b[2];
                    break;
                case 0xfb:
                    ret = svga->latch.b[3];
                    break;
                default:
                    ret = svga->gdcreg[svga->gdcaddr & 0xf];
                    break;
            }
            break;
        case 0x3da:
            svga->attrff = 0;

            if (svga->cgastat & 0x01)
                svga->cgastat &= ~0x30;
            else
                svga->cgastat ^= 0x30;

            ret = svga->cgastat;

            if ((svga->fcr & 0x08) && svga->dispon)
                ret |= 0x08;
            break;

        default:
            break;
    }

    if ((addr >= 0x3c6) && (addr <= 0x3c9))
        svga_log("VGA IN addr=%03x, temp=%02x.\n", addr, ret);
    else if ((addr >= 0x2ea) && (addr <= 0x2ed))
        svga_log("8514/A IN addr=%03x, temp=%02x.\n", addr, ret);

    return ret;
}

void
svga_set_ramdac_type(svga_t *svga, int type)
{
    ibm8514_t *dev = (ibm8514_t *) svga->dev8514;
    xga_t *xga = (xga_t *) svga->xga;

    if (svga->ramdac_type != type) {
        svga->ramdac_type = type;

        for (int c = 0; c < 256; c++) {
            if (ibm8514_active && dev) {
                if (svga->ramdac_type == RAMDAC_8BIT)
                    dev->pallook[c] = makecol32(dev->_8514pal[c].r, dev->_8514pal[c].g, dev->_8514pal[c].b);
                else
                    dev->pallook[c] = makecol32((dev->_8514pal[c].r & 0x3f) * 4,
                                                 (dev->_8514pal[c].g & 0x3f) * 4,
                                                 (dev->_8514pal[c].b & 0x3f) * 4);
            }
            if (xga_active && xga) {
                if (svga->ramdac_type == RAMDAC_8BIT)
                    xga->pallook[c] = makecol32(xga->xgapal[c].r, xga->xgapal[c].g, xga->xgapal[c].b);
                else {
                    xga->pallook[c] = makecol32((xga->xgapal[c].r & 0x3f) * 4,
                                                 (xga->xgapal[c].g & 0x3f) * 4,
                                                 (xga->xgapal[c].b & 0x3f) * 4);
                }
            }
            if (svga->ramdac_type == RAMDAC_8BIT)
                svga->pallook[c] = makecol32(svga->vgapal[c].r, svga->vgapal[c].g, svga->vgapal[c].b);
            else
                svga->pallook[c] = makecol32((svga->vgapal[c].r & 0x3f) * 4,
                                             (svga->vgapal[c].g & 0x3f) * 4,
                                             (svga->vgapal[c].b & 0x3f) * 4);
        }
    }
}

void
svga_recalctimings(svga_t *svga)
{
    ibm8514_t       *dev = (ibm8514_t *) svga->dev8514;
    xga_t           *xga = (xga_t *) svga->xga;
    uint8_t          set_timer = 0;
    double           crtcconst;
    double           _dispontime;
    double           _dispofftime;
    double           disptime;
    double           crtcconst8514 = 0.0;
    double           _dispontime8514 = 0.0;
    double           _dispofftime8514 = 0.0;
    double           disptime8514 = 0.0;
    double           crtcconst_xga = 0.0;
    double           _dispontime_xga = 0.0;
    double           _dispofftime_xga = 0.0;
    double           disptime_xga = 0.0;
#ifdef ENABLE_SVGA_LOG
    int              vsyncend;
    int              hdispend;
    int              hdispstart;
    int              hsyncstart;
    int              hsyncend;
#endif
    int              old_monitor_overscan_x = svga->monitor->mon_overscan_x;
    int              old_monitor_overscan_y = svga->monitor->mon_overscan_y;

    if (svga->adv_flags & FLAG_PRECISETIME) {
#ifdef USE_DYNAREC
        if (cpu_use_dynarec)
            update_tsc();
#endif
    }

    svga->vtotal      = svga->crtc[6];
    svga->dispend     = svga->crtc[0x12];
    svga->vsyncstart  = svga->crtc[0x10];
    svga->split       = svga->crtc[0x18];
    svga->vblankstart = svga->crtc[0x15];

    if (svga->crtc[7] & 1)
        svga->vtotal |= 0x100;
    if (svga->crtc[7] & 32)
        svga->vtotal |= 0x200;
    svga->vtotal += 2;

    if (svga->crtc[7] & 2)
        svga->dispend |= 0x100;
    if (svga->crtc[7] & 64)
        svga->dispend |= 0x200;
    svga->dispend++;

    if (svga->crtc[7] & 4)
        svga->vsyncstart |= 0x100;
    if (svga->crtc[7] & 128)
        svga->vsyncstart |= 0x200;
    svga->vsyncstart++;

    if (svga->crtc[7] & 0x10)
        svga->split |= 0x100;
    if (svga->crtc[9] & 0x40)
        svga->split |= 0x200;
    svga->split++;

    if (svga->crtc[7] & 0x08)
        svga->vblankstart |= 0x100;
    if (svga->crtc[9] & 0x20)
        svga->vblankstart |= 0x200;
    svga->vblankstart++;

    svga->hdisp = svga->crtc[1];
    if (svga->crtc[1] & 1)
        svga->hdisp++;

    svga->htotal = svga->crtc[0];
    /* +5 has been verified by Sergi to be correct - +6 must have been an off by one error. */
    svga->htotal += 5; /*+5 is required for Tyrian*/

    svga->rowoffset = svga->crtc[0x13];

    svga->clock = (svga->vidclock) ? VGACONST2 : VGACONST1;

    svga->lowres = !!(svga->attrregs[0x10] & 0x40);

    svga->interlace = 0;

    svga->memaddr_latch = ((svga->crtc[0xc] << 8) | svga->crtc[0xd]) + ((svga->crtc[8] & 0x60) >> 5);
    svga->ca_adj   = 0;

    svga->rowcount = svga->crtc[9] & 0x1f;

    svga->hdisp_time = svga->hdisp;
    svga->render     = svga_render_blank;
    if (!svga->scrblank && (svga->crtc[0x17] & 0x80) && svga->attr_palette_enable) {
        /* TODO: In case of bug reports, disable 9-dots-wide character clocks in graphics modes. */
        if (!(svga->gdcreg[6] & 1) && !(svga->attrregs[0x10] & 1)) {
            if (svga->seqregs[1] & 8)
                svga->hdisp *= (svga->seqregs[1] & 1) ? 16 : 18;
            else
                svga->hdisp *= (svga->seqregs[1] & 1) ? 8 : 9;
        } else {
            if (svga->seqregs[1] & 8)
                svga->hdisp *= 16;
            else
                svga->hdisp *= 8;
        }

        if (!(svga->gdcreg[6] & 1) && !(svga->attrregs[0x10] & 1)) { /*Text mode*/
            if (svga->seqregs[1] & 8)                               /*40 column*/
                svga->render = svga_render_text_40;
            else
                svga->render = svga_render_text_80;

            if (xga_active && (svga->xga != NULL)) {
                if (xga->on) {
                    svga_log("XGA on=%d, base=%05x, ap=%x.\n", xga->on, svga->mapping.base, xga->aperture_cntl);
                    if ((svga->mapping.base == 0xb8000) && (xga->aperture_cntl >= 1)) /*Some operating systems reset themselves with ctrl-alt-del by going into text mode.*/
                        xga->on = 0;
                }
            }
            svga->hdisp_old = svga->hdisp;
        } else {
            svga->hdisp_old = svga->hdisp;

            if ((svga->bpp <= 8) || ((svga->gdcreg[5] & 0x60) <= 0x20)) {
                if ((svga->gdcreg[5] & 0x60) == 0x00) {
                    if (svga->seqregs[1] & 8) /*Low res (320)*/
                        svga->render = svga_render_4bpp_lowres;
                    else
                        svga->render = svga_render_4bpp_highres;
                } else if ((svga->gdcreg[5] & 0x60) == 0x20) {
                    if (svga->seqregs[1] & 8) { /*Low res (320)*/
                        svga->render = svga_render_2bpp_lowres;
                        svga_log("2 bpp low res\n");
                    } else
                        svga->render = svga_render_2bpp_highres;
                } else {
                    svga->map8 = svga->pallook;
                    if (svga->lowres) /*Low res (320)*/
                        svga->render = svga_render_8bpp_lowres;
                    else
                        svga->render = svga_render_8bpp_highres;
                }
            } else {
                switch (svga->gdcreg[5] & 0x60) {
                    case 0x40:
                    case 0x60: /*256+ colours*/
                        switch (svga->bpp) {
                            case 15:
                                if (svga->lowres)
                                    svga->render = svga_render_15bpp_lowres;
                                else
                                    svga->render = svga_render_15bpp_highres;
                                break;
                            case 16:
                                if (svga->lowres)
                                    svga->render = svga_render_16bpp_lowres;
                                else
                                    svga->render = svga_render_16bpp_highres;
                                break;
                            case 17:
                                if (svga->lowres)
                                    svga->render = svga_render_15bpp_mix_lowres;
                                else
                                    svga->render = svga_render_15bpp_mix_highres;
                                break;
                            case 24:
                                if (svga->lowres)
                                    svga->render = svga_render_24bpp_lowres;
                                else
                                    svga->render = svga_render_24bpp_highres;
                                break;
                            case 32:
                                if (svga->lowres)
                                    svga->render = svga_render_32bpp_lowres;
                                else
                                    svga->render = svga_render_32bpp_highres;
                                break;

                            default:
                                break;
                        }
                        break;

                    default:
                        break;
                }
            }
        }
    }

    svga->linedbl    = svga->crtc[9] & 0x80;
    svga->char_width = (svga->seqregs[1] & 1) ? 8 : 9;

    svga->monitor->mon_overscan_y = (svga->rowcount + 1) << 1;

    if (svga->monitor->mon_overscan_y < 16)
        svga->monitor->mon_overscan_y = 16;

    if (!(svga->gdcreg[6] & 1) && !(svga->attrregs[0x10] & 1)) {
        svga->monitor->mon_overscan_x = (svga->seqregs[1] & 1) ? 16 : 18;

        if (svga->seqregs[1] & 8)
            svga->monitor->mon_overscan_x <<= 1;
    } else
        svga->monitor->mon_overscan_x = 16;

    svga->hblankstart    = svga->crtc[2];
    svga->hblank_end_val = (svga->crtc[3] & 0x1f) | ((svga->crtc[5] & 0x80) ? 0x20 : 0x00);
    svga->hblank_end_mask = 0x0000003f;

    svga_log("htotal = %i, hblankstart = %i, hblank_end_val = %02X\n",
             svga->htotal, svga->hblankstart, svga->hblank_end_val);

    if (!svga->scrblank && svga->attr_palette_enable) {
        /* TODO: In case of bug reports, disable 9-dots-wide character clocks in graphics modes. */
        if (!(svga->gdcreg[6] & 1) && !(svga->attrregs[0x10] & 1)) {
            if (svga->seqregs[1] & 8)
                svga->dots_per_clock = ((svga->seqregs[1] & 1) ? 16 : 18);
            else
                svga->dots_per_clock = ((svga->seqregs[1] & 1) ? 8 : 9);
        } else {
            if (svga->seqregs[1] & 8)
                svga->dots_per_clock = 16;
            else
                svga->dots_per_clock = 8;
        }
    } else
        svga->dots_per_clock = 1;

    svga->multiplier = 1.0;

    if (svga->recalctimings_ex)
        svga->recalctimings_ex(svga);

    if (ibm8514_active && (svga->dev8514 != NULL)) {
        if (IBM_8514A || ATI_8514A_ULTRA)
            ibm8514_recalctimings(svga);
    }

    if (xga_active && (svga->xga != NULL))
        xga_recalctimings(svga);

    svga->vblankend = (svga->vblankstart & 0xffffff80) | (svga->crtc[0x16] & 0x7f);
    if (svga->vblankend <= svga->vblankstart)
        svga->vblankend += 0x00000080;

    if (svga->hoverride || svga->override) {
        if (svga->hdisp >= 2048)
            svga->monitor->mon_overscan_x = 0;

        svga->y_add = (svga->monitor->mon_overscan_y >> 1);
        svga->left_overscan = svga->x_add = (svga->monitor->mon_overscan_x >> 1);
    } else {
        uint32_t dot = svga->hblankstart;
        uint32_t adj_dot = svga->hblankstart;
        /* Verified with both the Voodoo 3 and the S3 cards: compare 7 bits if bit 7 is set,
           otherwise compare 6 bits. */
        uint32_t eff_mask = (svga->hblank_end_val & ~0x0000003f) ? svga->hblank_end_mask : 0x0000003f;
        svga->hblank_sub = 0;

        svga_log("HDISP=%d, CRTC1+1=%d, Blank: %04i-%04i, Total: %04i, "
                 "Mask: %02X, ADJ_DOT=%04i.\n", svga->hdisp, svga->crtc[1] + 1,
                 svga->hblankstart, svga->hblank_end_val,
                 svga->htotal, eff_mask, adj_dot);

        while (adj_dot < (svga->htotal << 1)) {
            if (dot == svga->htotal)
                dot = 0;

            if (adj_dot >= svga->htotal)
                svga->hblank_sub++;

            svga_log("Loop: adjdot=%d, htotal=%d, dotmask=%02x, "
                     "hblankendvalmask=%02x, blankendval=%02x.\n", adj_dot,
                     svga->htotal, dot & eff_mask, svga->hblank_end_val & eff_mask,
                     svga->hblank_end_val);
            if ((dot & eff_mask) == (svga->hblank_end_val & eff_mask))
                break;

            dot++;
            adj_dot++;
        }

        uint32_t hd = svga->hdisp;
        svga->hdisp -= (svga->hblank_sub * svga->dots_per_clock);

        svga->left_overscan = svga->x_add = (svga->htotal - adj_dot - 1) * svga->dots_per_clock;
        svga->monitor->mon_overscan_x = svga->x_add + (svga->hblankstart * svga->dots_per_clock) - hd + svga->dots_per_clock;
        /* Compensate for the HDISP code above. */
        if (svga->crtc[1] & 1)
            svga->monitor->mon_overscan_x++;

        if ((svga->hdisp >= 2048) || (svga->left_overscan < 0)) {
            svga->left_overscan = svga->x_add = 0;
            svga->monitor->mon_overscan_x = 0;
        }

        /* - 1 because + 1 but also - 2 to compensate for the + 2 added to vtotal above. */
        svga->y_add = svga->vtotal - svga->vblankend - 1;
        svga->monitor->mon_overscan_y = svga->y_add + abs(svga->vblankstart - svga->dispend);

        if ((svga->dispend >= 2048) || (svga->y_add < 0)) {
            svga->y_add = 0;
            svga->monitor->mon_overscan_y = 0;
        }
    }

<<<<<<< HEAD
#if TBD
    if (ibm8514_active && (svga->dev8514 != NULL)) {
        if (dev->on) {
            uint32_t _8514_dot = dev->h_sync_start;
            uint32_t _8514_adj_dot = dev->h_sync_start;
            uint32_t _8514_eff_mask = (dev->h_blank_end_val & ~0x0000001f) ? dev->h_blank_end_mask : 0x0000001f;
            dev->h_blank_sub = 0;

            mach_log("8514/A: HDISP=%d, HDISPED=%d, Blank: %04i-%04i, Total: %04i, "
                     "Mask: %02X, ADJ_DOT=%04i.\n", dev->hdisp, (dev->hdisped + 1) << 3,
                     dev->h_sync_start, dev->h_blank_end_val,
                     dev->h_total, _8514_eff_mask, _8514_adj_dot);

            while (_8514_adj_dot < (dev->h_total << 1)) {
                if (_8514_dot == dev->h_total)
                    _8514_dot = 0;

                if (_8514_adj_dot >= dev->h_total)
                    dev->h_blank_sub++;

                mach_log("8514/A: Loop: adjdot=%d, htotal=%d, dotmask=%02x, "
                         "hblankendvalmask=%02x, blankendval=%02x.\n", adj_dot,
                         dev->h_total, _8514_dot & _8514_eff_mask, dev->h_blank_end_val & _8514_eff_mask,
                         dev->h_blank_end_val);
                if ((_8514_dot & _8514_eff_mask) == (dev->h_blank_end_val & _8514_eff_mask))
                    break;

                _8514_dot++;
                _8514_adj_dot++;
            }

            uint32_t _8514_hd = dev->hdisp;
            dev->hdisp -= dev->h_blank_sub;

            svga->left_overscan = svga->x_add = (dev->h_total - _8514_adj_dot - 1) << 3;
            svga->monitor->mon_overscan_x = svga->x_add + (dev->h_sync_start << 3) - _8514_hd + 8;
            svga->monitor->mon_overscan_x++;

            if ((dev->hdisp >= 2048) || (svga->left_overscan < 0)) {
                svga->left_overscan = svga->x_add = 0;
                svga->monitor->mon_overscan_x = 0;
            }

            /* - 1 because + 1 but also - 2 to compensate for the + 2 added to vtotal above. */
            svga->y_add = svga->vtotal - svga->vblankend - 1;
            svga->monitor->mon_overscan_y = svga->y_add + abs(svga->vblankstart - svga->dispend);

            if ((dev->dispend >= 2048) || (svga->y_add < 0)) {
                svga->y_add = 0;
                svga->monitor->mon_overscan_y = 0;
            }
        }
    }
#endif

=======
>>>>>>> 282ba139
    if (svga->vblankstart < svga->dispend) {
        svga_log("DISPEND > VBLANKSTART.\n");
        svga->dispend = svga->vblankstart;
    }

    crtcconst = svga->clock * svga->char_width;
    if (ibm8514_active && (svga->dev8514 != NULL)) {
        if (dev->on)
            crtcconst8514 = svga->clock_8514;
    }
    if (xga_active && (svga->xga != NULL)) {
        if (xga->on)
            crtcconst_xga = svga->clock_xga;
    }

#ifdef ENABLE_SVGA_LOG
    vsyncend = (svga->vsyncstart & 0xfffffff0) | (svga->crtc[0x11] & 0x0f);
    if (vsyncend <= svga->vsyncstart)
        vsyncend += 0x00000010;

    hdispend   = svga->crtc[1] + 1;
    hdispstart = ((svga->crtc[3] >> 5) & 3);
    hsyncstart = svga->crtc[4] + ((svga->crtc[5] >> 5) & 3) + 1;
    hsyncend   = (hsyncstart & 0xffffffe0) | (svga->crtc[5] & 0x1f);
    if (hsyncend <= hsyncstart)
        hsyncend += 0x00000020;
#endif

    svga_log("Last scanline in the vertical period: %i\n"
             "First scanline after the last of active display: %i\n"
             "First scanline with vertical retrace asserted: %i\n"
             "First scanline after the last with vertical retrace asserted: %i\n"
             "First scanline of blanking: %i\n"
             "First scanline after the last of blanking: %i\n"
             "\n"
             "Last character in the horizontal period: %i\n"
             "First character of active display: %i\n"
             "First character after the last of active display: %i\n"
             "First character with horizontal retrace asserted: %i\n"
             "First character after the last with horizontal retrace asserted: %i\n"
             "First character of blanking: %i\n"
             "First character after the last of blanking: %i\n"
             "\n"
             "\n",
             svga->vtotal, svga->dispend, svga->vsyncstart, vsyncend,
             svga->vblankstart, svga->vblankend,
             svga->htotal, hdispstart, hdispend, hsyncstart, hsyncend,
             svga->hblankstart, svga->hblankend);

    disptime    = svga->htotal * svga->multiplier;
    _dispontime = svga->hdisp_time;

    if (ibm8514_active && (svga->dev8514 != NULL)) {
        if (dev->on) {
<<<<<<< HEAD
            disptime8514 = dev->h_total;
            _dispontime8514 = dev->h_disp_time;
            svga_log("HTOTAL=%d, HDISP=%d.\n", dev->h_total, dev->h_disp);
=======
            disptime8514 = dev->htotal_8514;
            _dispontime8514 = dev->hdisp_8514;
            svga_log("HTOTAL=%d, HDISP=%d.\n", dev->htotal_8514, dev->hdisp_8514);
>>>>>>> 282ba139
        }
    }

    if (xga_active && (svga->xga != NULL)) {
        if (xga->on) {
            disptime_xga = xga->htotal_xga ? xga->htotal_xga : TIMER_USEC;
            _dispontime_xga = xga->hdisp_xga;
        }
    }

    if (svga->seqregs[1] & 8) {
        disptime *= 2;
        _dispontime *= 2;
    }

    _dispofftime = disptime - _dispontime;
    _dispontime *= crtcconst;
    _dispofftime *= crtcconst;

    svga->dispontime  = (uint64_t) (_dispontime);
    svga->dispofftime = (uint64_t) (_dispofftime);
    if (svga->dispontime < TIMER_USEC)
        svga->dispontime = TIMER_USEC;
    if (svga->dispofftime < TIMER_USEC)
        svga->dispofftime = TIMER_USEC;

    if (ibm8514_active && (svga->dev8514 != NULL))
        set_timer |= 1;

    if (xga_active && (svga->xga != NULL))
        set_timer |= 2;

    switch (set_timer) {
        default:
        case 0: /*VGA only*/
            svga_set_poll(svga);
            break;

        case 1: /*Plus 8514/A*/
            if (dev->on) {
                _dispofftime8514 = disptime8514 - _dispontime8514;
                _dispontime8514 *= crtcconst8514;
                _dispofftime8514 *= crtcconst8514;

                dev->dispontime  = (uint64_t) (_dispontime8514);
                dev->dispofftime = (uint64_t) (_dispofftime8514);
                if (dev->dispontime < TIMER_USEC)
                    dev->dispontime = TIMER_USEC;
                if (dev->dispofftime < TIMER_USEC)
                    dev->dispofftime = TIMER_USEC;

                ibm8514_set_poll(svga);
            } else
                svga_set_poll(svga);
            break;

        case 2: /*Plus XGA*/
            if (xga->on) {
                _dispofftime_xga = disptime_xga - _dispontime_xga;
                _dispontime_xga *= crtcconst_xga;
                _dispofftime_xga *= crtcconst_xga;

                xga->dispontime  = (uint64_t) (_dispontime_xga);
                xga->dispofftime = (uint64_t) (_dispofftime_xga);
                if (xga->dispontime < TIMER_USEC)
                    xga->dispontime = TIMER_USEC;
                if (xga->dispofftime < TIMER_USEC)
                    xga->dispofftime = TIMER_USEC;

                xga_set_poll(svga);
            } else
                svga_set_poll(svga);
            break;

        case 3: /*Plus 8514/A and XGA*/
            if (dev->on) {
                _dispofftime8514 = disptime8514 - _dispontime8514;
                _dispontime8514 *= crtcconst8514;
                _dispofftime8514 *= crtcconst8514;

                dev->dispontime  = (uint64_t) (_dispontime8514);
                dev->dispofftime = (uint64_t) (_dispofftime8514);
                if (dev->dispontime < TIMER_USEC)
                    dev->dispontime = TIMER_USEC;
                if (dev->dispofftime < TIMER_USEC)
                    dev->dispofftime = TIMER_USEC;

                ibm8514_set_poll(svga);
            } else if (xga->on) {
                _dispofftime_xga = disptime_xga - _dispontime_xga;
                _dispontime_xga *= crtcconst_xga;
                _dispofftime_xga *= crtcconst_xga;

                xga->dispontime  = (uint64_t) (_dispontime_xga);
                xga->dispofftime = (uint64_t) (_dispofftime_xga);
                if (xga->dispontime < TIMER_USEC)
                    xga->dispontime = TIMER_USEC;
                if (xga->dispofftime < TIMER_USEC)
                    xga->dispofftime = TIMER_USEC;

                xga_set_poll(svga);
            } else
                svga_set_poll(svga);
            break;
    }

    if (!svga->force_old_addr)
        svga_recalc_remap_func(svga);

    /* Inform the user interface of any DPMS mode changes. */
    if (svga->dpms) {
        if (!svga->dpms_ui) {
            /* Make sure to black out the entire screen to avoid lingering image. */
            int y_add   = enable_overscan ? svga->monitor->mon_overscan_y : 0;
            int x_add   = enable_overscan ? svga->monitor->mon_overscan_x : 0;
            int y_start = enable_overscan ? 0 : (svga->monitor->mon_overscan_y >> 1);
            int x_start = enable_overscan ? 0 : (svga->monitor->mon_overscan_x >> 1);
            video_wait_for_buffer_monitor(svga->monitor_index);
            memset(svga->monitor->target_buffer->dat, 0, svga->monitor->target_buffer->w * svga->monitor->target_buffer->h * 4);
            video_blit_memtoscreen_monitor(x_start, y_start, svga->monitor->mon_xsize + x_add, svga->monitor->mon_ysize + y_add, svga->monitor_index);
            video_wait_for_buffer_monitor(svga->monitor_index);
            svga->dpms_ui = 1;
            ui_sb_set_text_w(plat_get_string(STRING_MONITOR_SLEEP));
        }
    } else if (svga->dpms_ui) {
        svga->dpms_ui = 0;
        ui_sb_set_text_w(NULL);
    }

    if (enable_overscan && (svga->monitor->mon_overscan_x != old_monitor_overscan_x || svga->monitor->mon_overscan_y != old_monitor_overscan_y))
        video_force_resize_set_monitor(1, svga->monitor_index);

    svga->force_shifter_bypass = 0;
    if ((svga->hdisp == 320) && (svga->dispend >= 400) && !svga->override && (svga->render != svga_render_8bpp_clone_highres)) {
        svga->hdisp <<= 1;
        if (svga->render == svga_render_16bpp_highres)
            svga->render = svga_render_16bpp_lowres;
        else if (svga->render == svga_render_15bpp_highres)
            svga->render = svga_render_15bpp_lowres;
        else if (svga->render == svga_render_15bpp_mix_highres)
            svga->render = svga_render_15bpp_mix_lowres;
        else if (svga->render == svga_render_24bpp_highres)
            svga->render = svga_render_24bpp_lowres;
        else if (svga->render == svga_render_32bpp_highres)
            svga->render = svga_render_32bpp_lowres;
        else if (svga->render == svga_render_8bpp_highres) {
            svga->render = svga_render_8bpp_lowres;
            svga->force_shifter_bypass = 1;
        }
        else
            svga->hdisp >>= 1;
    }
}

static void
svga_do_render(svga_t *svga)
{
    /* Always render a blank screen and nothing else while in DPMS mode. */
    if (svga->dpms) {
        svga_render_blank(svga);
        return;
    }

    if (!svga->override) {
        svga->render_line_offset = svga->start_retrace_latch - svga->crtc[0x4];
        svga->render(svga);

        svga->x_add = svga->left_overscan;
        svga_render_overscan_left(svga);
        svga_render_overscan_right(svga);
        svga->x_add = svga->left_overscan - svga->scrollcache;
    }

    if (svga->overlay_on) {
        if (!svga->override && svga->overlay_draw)
            svga->overlay_draw(svga, svga->displine + svga->y_add);
        svga->overlay_on--;
        if (svga->overlay_on && svga->interlace)
            svga->overlay_on--;
    }

    if (svga->dac_hwcursor_on) {
        if (!svga->override && svga->dac_hwcursor_draw)
            svga->dac_hwcursor_draw(svga, (svga->displine + svga->y_add + ((svga->dac_hwcursor_latch.y >= 0) ? 0 : svga->dac_hwcursor_latch.y)) & 2047);
        svga->dac_hwcursor_on--;
        if (svga->dac_hwcursor_on && svga->interlace)
            svga->dac_hwcursor_on--;
    }

    if (svga->hwcursor_on) {
        if (!svga->override && svga->hwcursor_draw)
            svga->hwcursor_draw(svga, (svga->displine + svga->y_add + ((svga->hwcursor_latch.y >= 0) ? 0 : svga->hwcursor_latch.y)) & 2047);

        svga->hwcursor_on--;
        if (svga->hwcursor_on && svga->interlace)
            svga->hwcursor_on--;
    }
}

void
svga_poll(void *priv)
{
    svga_t    *svga = (svga_t *) priv;
    uint32_t   x;
    uint32_t   blink_delay;
    int        wx;
    int        wy;
    int        ret;
    int        old_ma;

    svga_log("SVGA Poll.\n");
    if (!svga->linepos) {
        if (svga->displine == ((svga->hwcursor_latch.y < 0) ? 0 : svga->hwcursor_latch.y) && svga->hwcursor_latch.enable) {
            svga->hwcursor_on      = svga->hwcursor_latch.cur_ysize - svga->hwcursor_latch.yoff;
            svga->hwcursor_oddeven = 0;
        }

        if (svga->displine == (((svga->hwcursor_latch.y < 0) ? 0 : svga->hwcursor_latch.y) + 1) && svga->hwcursor_latch.enable && svga->interlace) {
            svga->hwcursor_on      = svga->hwcursor_latch.cur_ysize - (svga->hwcursor_latch.yoff + 1);
            svga->hwcursor_oddeven = 1;
        }

        if (svga->displine == ((svga->dac_hwcursor_latch.y < 0) ? 0 : svga->dac_hwcursor_latch.y) && svga->dac_hwcursor_latch.enable) {
            svga->dac_hwcursor_on      = svga->dac_hwcursor_latch.cur_ysize - svga->dac_hwcursor_latch.yoff;
            svga->dac_hwcursor_oddeven = 0;
        }

        if (svga->displine == (((svga->dac_hwcursor_latch.y < 0) ? 0 : svga->dac_hwcursor_latch.y) + 1) && svga->dac_hwcursor_latch.enable && svga->interlace) {
            svga->dac_hwcursor_on      = svga->dac_hwcursor_latch.cur_ysize - (svga->dac_hwcursor_latch.yoff + 1);
            svga->dac_hwcursor_oddeven = 1;
        }

        if (svga->displine == svga->overlay_latch.y && svga->overlay_latch.enable) {
            svga->overlay_on      = svga->overlay_latch.cur_ysize - svga->overlay_latch.yoff;
            svga->overlay_oddeven = 0;
        }

        if (svga->displine == svga->overlay_latch.y + 1 && svga->overlay_latch.enable && svga->interlace) {
            svga->overlay_on      = svga->overlay_latch.cur_ysize - svga->overlay_latch.yoff;
            svga->overlay_oddeven = 1;
        }

        timer_advance_u64(&svga->timer, svga->dispofftime);
        svga->cgastat |= 1;
        svga->linepos = 1;

        if (svga->dispon) {

            svga->memaddr &= svga->vram_display_mask;
            if (svga->firstline == 2000) {
                svga->firstline = svga->displine;
                video_wait_for_buffer_monitor(svga->monitor_index);
            }

            if (svga->hwcursor_on || svga->dac_hwcursor_on || svga->overlay_on)
                svga->changedvram[svga->memaddr >> 12] = svga->changedvram[(svga->memaddr >> 12) + 1] = svga->interlace ? 3 : 2;

            if (svga->vertical_linedbl) {
                old_ma = svga->memaddr;

                svga->displine <<= 1;
                svga->y_add <<= 1;

                svga_do_render(svga);

                svga->displine++;

                svga->memaddr = old_ma;

                svga_do_render(svga);

                svga->y_add >>= 1;
                svga->displine >>= 1;
            } else
                svga_do_render(svga);

            if (svga->lastline < svga->displine)
                svga->lastline = svga->displine;
        }

        svga->displine++;
        if (svga->interlace)
            svga->displine++;
        if ((svga->cgastat & 8) && ((svga->displine & 15) == (svga->crtc[0x11] & 15)) && svga->vslines)
            svga->cgastat &= ~8;
        svga->vslines++;
        if (svga->displine > 2000)
            svga->displine = 0;
    } else {
        timer_advance_u64(&svga->timer, svga->dispontime);

        if (svga->dispon)
            svga->cgastat &= ~1;

        svga->linepos = 0;
        if ((svga->scanline == (svga->crtc[11] & 31)) || (svga->scanline == svga->rowcount))
            svga->cursorvisible = 0;
        if (svga->dispon) {
            /* TODO: Verify real hardware behaviour for out-of-range fine vertical scroll
               - S3 Trio64V2/DX: scanline == rowcount, wrapping 5-bit counter. */
            if (svga->linedbl && !svga->linecountff) {
                svga->linecountff = 1;
                svga->memaddr          = svga->memaddr_backup;
            } else if (svga->scanline == svga->rowcount) {
                svga->linecountff = 0;
                svga->scanline          = 0;

                svga->memaddr_backup += (svga->adv_flags & FLAG_NO_SHIFT3) ? svga->rowoffset : (svga->rowoffset << 3);
                if (svga->interlace)
                    svga->memaddr_backup += (svga->adv_flags & FLAG_NO_SHIFT3) ? svga->rowoffset : (svga->rowoffset << 3);

                svga->memaddr_backup &= svga->vram_display_mask;
                svga->memaddr = svga->memaddr_backup;
            } else {
                svga->linecountff = 0;
                svga->scanline++;
                svga->scanline &= 0x1f;
                svga->memaddr = svga->memaddr_backup;
            }
        }

        svga->hsync_divisor ^= 1;

        if (svga->hsync_divisor && (svga->crtc[0x17] & 4))
            return;

        svga->vc++;
        svga->vc &= 0x7ff;

        if (svga->vc == svga->split) {
            ret = 1;

            if (svga->line_compare)
                ret = svga->line_compare(svga);

            if (ret) {
                if (svga->interlace && svga->oddeven)
                    svga->memaddr = svga->memaddr_backup = (svga->rowoffset << 1) + svga->hblank_sub;
                else
                    svga->memaddr = svga->memaddr_backup = svga->hblank_sub;

                svga->memaddr     = (svga->memaddr << 2);
                svga->memaddr_backup = (svga->memaddr_backup << 2);

                svga->scanline = 0;
                if (svga->attrregs[0x10] & 0x20)
                    svga->panning_blank = 1;
            }
        }
        if (svga->vc == svga->dispend) {
            if (svga->vblank_start)
                svga->vblank_start(svga);

            svga->dispon = 0;
            blink_delay  = (svga->crtc[11] & 0x60) >> 5;
            if (svga->crtc[10] & 0x20)
                svga->cursoron = 0;
            else if (blink_delay == 2)
                svga->cursoron = ((svga->blink % 96) >= 48);
            else
                svga->cursoron = svga->blink & (16 + (16 * blink_delay));

            if (!(svga->blink & 15))
                svga->fullchange = 2;

            svga->blink = (svga->blink + 1) & 0x7f;

            for (x = 0; x < ((svga->vram_mask + 1) >> 12); x++) {
                if (svga->changedvram[x])
                    svga->changedvram[x]--;
            }

            if (svga->fullchange)
                svga->fullchange--;
        }
        if (svga->vc == svga->vsyncstart) {
            svga->dispon = 0;
            svga->cgastat |= 8;
            x = svga->hdisp;

            if (svga->interlace && !svga->oddeven)
                svga->lastline++;
            if (svga->interlace && svga->oddeven)
                svga->firstline--;

            wx = x;

            if (!svga->override) {
                if (svga->vertical_linedbl) {
                    wy = (svga->lastline - svga->firstline) << 1;
                    svga->vdisp = wy + 1;
                    svga_doblit(wx, wy, svga);
                } else {
                    wy = svga->lastline - svga->firstline;
                    svga->vdisp = wy + 1;
                    svga_doblit(wx, wy, svga);
                }
            }

            svga->firstline = 2000;
            svga->lastline  = 0;

            svga->firstline_draw = 2000;
            svga->lastline_draw  = 0;

            svga->oddeven ^= 1;

            svga->monitor->mon_changeframecount = svga->interlace ? 3 : 2;
            svga->vslines                       = 0;

            if (svga->interlace && svga->oddeven)
                svga->memaddr = svga->memaddr_backup = svga->memaddr_latch + (svga->rowoffset << 1) + svga->hblank_sub;
            else
                svga->memaddr = svga->memaddr_backup = svga->memaddr_latch + svga->hblank_sub;

            svga->cursoraddr     = ((svga->crtc[0xe] << 8) | svga->crtc[0xf]) + ((svga->crtc[0xb] & 0x60) >> 5) + svga->ca_adj;
            if (!(svga->adv_flags & FLAG_NO_SHIFT3)) {
                svga->memaddr     = (svga->memaddr << 2);
                svga->memaddr_backup = (svga->memaddr_backup << 2);
            }
            svga->cursoraddr     = (svga->cursoraddr << 2);

            if (svga->vsync_callback)
                svga->vsync_callback(svga);

            svga->start_retrace_latch = svga->crtc[0x4];
        }
#if 0
        if (svga->vc == lines_num) {
#endif
        if (svga->vc == svga->vtotal) {
            svga->vc       = 0;
            svga->scanline       = (svga->crtc[0x8] & 0x1f);
            svga->dispon   = 1;
            svga->displine = (svga->interlace && svga->oddeven) ? 1 : 0;

            svga->linecountff = 0;

            svga->hwcursor_on    = 0;
            svga->hwcursor_latch = svga->hwcursor;

            svga->dac_hwcursor_on    = 0;
            svga->dac_hwcursor_latch = svga->dac_hwcursor;

            svga->overlay_on    = 0;
            svga->overlay_latch = svga->overlay;

            svga->panning_blank = 0;
        }

        if (svga->scanline == (svga->crtc[10] & 31))
            svga->cursorvisible = 1;

        if (svga->panning_blank) {
            svga->scrollcache = 0;
            svga->x_add       = svga->left_overscan;
        } else {
            svga->scrollcache = (svga->attrregs[0x13] & 0x0f);
            if (!(svga->gdcreg[6] & 1) && !(svga->attrregs[0x10] & 1)) { /*Text mode*/
                if (svga->seqregs[1] & 1)
                    svga->scrollcache &= 0x07;
                else {
                    svga->scrollcache++;
                    if (svga->scrollcache > 8)
                        svga->scrollcache = 0;
                }
            } else if ((svga->render == svga_render_2bpp_lowres) || (svga->render == svga_render_2bpp_highres) ||
                       (svga->render == svga_render_4bpp_lowres) || (svga->render == svga_render_4bpp_highres))
                svga->scrollcache &= 0x07;
            else
                svga->scrollcache = (svga->scrollcache & 0x06) >> 1;

            if ((svga->seqregs[1] & 8) || (svga->render == svga_render_8bpp_lowres))
                svga->scrollcache <<= 1;

            svga->x_add = svga->left_overscan - svga->scrollcache;
        }
    }
}

uint32_t
svga_conv_16to32(UNUSED(struct svga_t *svga), uint16_t color, uint8_t bpp)
{
    return (bpp == 15) ? video_15to32[color] : video_16to32[color];
}

int
svga_init(const device_t *info, svga_t *svga, void *priv, int memsize,
          void (*recalctimings_ex)(struct svga_t *svga),
          uint8_t (*video_in)(uint16_t addr, void *priv),
          void (*video_out)(uint16_t addr, uint8_t val, void *priv),
          void (*hwcursor_draw)(struct svga_t *svga, int displine),
          void (*overlay_draw)(struct svga_t *svga, int displine))
{
    int e;

    svga->priv          = priv;
    svga->monitor_index = monitor_index_global;
    svga->monitor       = &monitors[svga->monitor_index];

    for (int c = 0; c < 256; c++) {
        e = c;
        for (int d = 0; d < 8; d++) {
            svga_rotate[d][c] = e;
            e                 = (e >> 1) | ((e & 1) ? 0x80 : 0);
        }
    }
    svga->readmode = 0;

    svga->attrregs[0x11] = 0;
    svga->overscan_color = 0x000000;

    svga->left_overscan           = 8;
    svga->monitor->mon_overscan_x = 16;
    svga->monitor->mon_overscan_y = 32;
    svga->x_add                   = 8;
    svga->y_add                   = 16;
    svga->force_shifter_bypass    = 1;

    svga->crtc[0]           = 63;
    svga->crtc[6]           = 255;
    svga->dispontime        = 1000ULL << 32;
    svga->dispofftime       = 1000ULL << 32;
    svga->bpp               = 8;
    svga->vram              = calloc(memsize + 8, 1);
    svga->vram_max          = memsize;
    svga->vram_display_mask = svga->vram_mask = memsize - 1;
    svga->decode_mask                         = 0x7fffff;
    svga->changedvram                         = calloc((memsize >> 12) + 1, 1);
    svga->recalctimings_ex                    = recalctimings_ex;
    svga->video_in                            = video_in;
    svga->video_out                           = video_out;
    svga->hwcursor_draw                       = hwcursor_draw;
    svga->overlay_draw                        = overlay_draw;
    svga->conv_16to32                         = svga_conv_16to32;
    svga->render                              = svga_render_blank;

    svga->hwcursor.cur_xsize = svga->hwcursor.cur_ysize = 32;

    svga->dac_hwcursor.cur_xsize = svga->dac_hwcursor.cur_ysize = 32;

    svga->translate_address         = NULL;

    svga->cable_connected = 1;
    svga->ksc5601_english_font_type = 0;

    /* TODO: Move DEVICE_MCA to 16-bit once the device flags have been appropriately corrected. */
    if ((info->flags & DEVICE_MCA) || (info->flags & DEVICE_MCA32) ||
        (info->flags & DEVICE_EISA) || (info->flags & DEVICE_AT32) ||
        (info->flags & DEVICE_OLB) || (info->flags & DEVICE_VLB) ||
        (info->flags & DEVICE_PCI) || (info->flags & DEVICE_AGP)) {
        svga->read = svga_read;
        svga->readw = svga_readw;
        svga->readl = svga_readl;
        svga->write = svga_write;
        svga->writew = svga_writew;
        svga->writel = svga_writel;
        mem_mapping_add(&svga->mapping, 0xa0000, 0x20000,
                        svga_read, svga_readw, svga_readl,
                        svga_write, svga_writew, svga_writel,
                        NULL, MEM_MAPPING_EXTERNAL, svga);
    /* The chances of ever seeing a C-BUS (S)VGA card are approximately zero, but you never know. */
    } else if ((info->flags & DEVICE_CBUS) || (info->flags & DEVICE_ISA16)) {
        svga->read = svga_read;
        svga->readw = svga_readw;
        svga->readl = NULL;
        svga->write = svga_write;
        svga->writew = svga_writew;
        svga->writel = NULL;
        mem_mapping_add(&svga->mapping, 0xa0000, 0x20000,
                        svga_read, svga_readw, NULL,
                        svga_write, svga_writew, NULL,
                        NULL, MEM_MAPPING_EXTERNAL, svga);
    } else {
        svga->read = svga_read;
        svga->readw = NULL;
        svga->readl = NULL;
        svga->write = svga_write;
        svga->writew = NULL;
        svga->writel = NULL;
        mem_mapping_add(&svga->mapping, 0xa0000, 0x20000,
                        svga_read, NULL, NULL,
                        svga_write, NULL, NULL,
                        NULL, MEM_MAPPING_EXTERNAL, svga);
    }

    timer_add(&svga->timer, svga_poll, svga, 1);

    svga_pri = svga;

    svga->ramdac_type = RAMDAC_6BIT;

    svga->map8            = svga->pallook;

    return 0;
}

void
svga_close(svga_t *svga)
{
    free(svga->changedvram);
    free(svga->vram);

    if (svga->dpms_ui)
        ui_sb_set_text_w(NULL);

    svga_pri = NULL;
}

uint32_t
svga_decode_addr(svga_t *svga, uint32_t addr, int write)
{
    int memory_map_mode = (svga->gdcreg[6] >> 2) & 3;

    addr &= 0x1ffff;

    switch (memory_map_mode) {
        case 0:
            break;
        case 1:
            if (addr >= 0x10000)
                return 0xffffffff;
            break;
        case 2:
            addr -= 0x10000;
            if (addr >= 0x8000)
                return 0xffffffff;
            break;
        default:
        case 3:
            addr -= 0x18000;
            if (addr >= 0x8000)
                return 0xffffffff;
            break;
    }

    if (memory_map_mode <= 1) {
        if (write)
            addr += svga->write_bank;
        else
            addr += svga->read_bank;
    }

    return addr;
}

static __inline void
svga_write_common(uint32_t addr, uint8_t val, uint8_t linear, void *priv)
{
    svga_t *svga       = (svga_t *) priv;
    int     writemask2 = svga->writemask;
    int     reset_wm   = 0;
    latch_t vall;
    uint8_t wm         = svga->writemask;
    uint8_t count;
    uint8_t i;

    if (svga->adv_flags & FLAG_ADDR_BY8)
        writemask2 = svga->seqregs[2];

    cycles -= svga->monitor->mon_video_timing_write_b;

    if (!linear) {
        xga_write_test(addr, val, svga);
        addr = svga_decode_addr(svga, addr, 1);
        if (addr == 0xffffffff) {
            svga_log("WriteCommon Over.\n");
            return;
        }
    }

    if (!(svga->gdcreg[6] & 1))
        svga->fullchange = 2;

    if ((svga->adv_flags & FLAG_ADDR_BY16) && (svga->writemode == 4 || svga->writemode == 5))
        addr <<= 4;
    else if ((svga->adv_flags & FLAG_ADDR_BY8) && (svga->writemode < 4))
        addr <<= 3;
    else if (((svga->chain4 && (svga->packed_chain4 || svga->force_old_addr)) || svga->fb_only) && (svga->writemode < 4)) {
        writemask2 = 1 << (addr & 3);
        addr &= ~3;
    } else if (svga->chain4 && (svga->writemode < 4)) {
        writemask2 = 1 << (addr & 3);
        if (!linear)
            addr &= ~3;
        addr = ((addr & 0xfffc) << 2) | ((addr & 0x30000) >> 14) | (addr & ~0x3ffff);
    } else if (svga->chain2_write) {
        writemask2 &= 0x5 << (addr & 1);
        addr &= ~1;
        addr <<= 2;
    } else
        addr <<= 2;

    addr &= svga->decode_mask;

    if (svga->translate_address)
        addr = svga->translate_address(addr, priv);

    if (addr >= svga->vram_max) {
        svga_log("WriteBankedOver=%08x, val=%02x.\n", addr & svga->vram_mask, val);
        return;
    }

    addr &= svga->vram_mask;

    svga->changedvram[addr >> 12] = svga->monitor->mon_changeframecount;

    count = 4;
    if (svga->adv_flags & FLAG_LATCH8)
        count = 8;

    /* Undocumented Cirrus Logic behavior: The datasheet says that, with EXT_WRITE and FLAG_ADDR_BY8, the write mask only
       changes meaning in write modes 4 and 5, as well as write mode 1. In reality, however, all other write modes are also
       affected, as proven by the Windows 3.1 CL-GD 5422/4 drivers in 8bpp modes. */
    switch (svga->writemode) {
        case 0:
            val = ((val >> (svga->gdcreg[3] & 7)) | (val << (8 - (svga->gdcreg[3] & 7))));
            if ((svga->gdcreg[8] == 0xff) && !(svga->gdcreg[3] & 0x18) && (!svga->gdcreg[1] || svga->set_reset_disabled)) {
                for (i = 0; i < count; i++) {
                    if ((svga->adv_flags & FLAG_EXT_WRITE) && (svga->adv_flags & FLAG_ADDR_BY8)) {
                        if (writemask2 & (0x80 >> i))
                            svga->vram[addr | i] = val;
                    } else {
                        if (writemask2 & (1 << i))
                            svga->vram[addr | i] = val;
                    }
                }
                return;
            } else {
                for (i = 0; i < count; i++) {
                    if (svga->gdcreg[1] & (1 << i))
                        vall.b[i] = !!(svga->gdcreg[0] & (1 << i)) * 0xff;
                    else
                        vall.b[i] = val;
                }
            }
            break;
        case 1:
            for (i = 0; i < count; i++) {
                if ((svga->adv_flags & FLAG_EXT_WRITE) && (svga->adv_flags & FLAG_ADDR_BY8)) {
                    if (writemask2 & (0x80 >> i))
                        svga->vram[addr | i] = svga->latch.b[i];
                } else {
                    if (writemask2 & (1 << i))
                        svga->vram[addr | i] = svga->latch.b[i];
                }
            }
            return;
        case 2:
            for (i = 0; i < count; i++)
                vall.b[i] = !!(val & (1 << i)) * 0xff;

            if (!(svga->gdcreg[3] & 0x18) && (!svga->gdcreg[1] || svga->set_reset_disabled)) {
                for (i = 0; i < count; i++) {
                    if ((svga->adv_flags & FLAG_EXT_WRITE) && (svga->adv_flags & FLAG_ADDR_BY8)) {
                        if (writemask2 & (0x80 >> i))
                            svga->vram[addr | i] = (vall.b[i] & svga->gdcreg[8]) | (svga->latch.b[i] & ~svga->gdcreg[8]);
                    } else {
                        if (writemask2 & (1 << i))
                            svga->vram[addr | i] = (vall.b[i] & svga->gdcreg[8]) | (svga->latch.b[i] & ~svga->gdcreg[8]);
                    }
                }
                return;
            }
            break;
        case 3:
            val = ((val >> (svga->gdcreg[3] & 7)) | (val << (8 - (svga->gdcreg[3] & 7))));
            wm  = svga->gdcreg[8];
            svga->gdcreg[8] &= val;

            for (i = 0; i < count; i++)
                vall.b[i] = !!(svga->gdcreg[0] & (1 << i)) * 0xff;

            reset_wm = 1;
            break;
        default:
            if (svga->ven_write)
                svga->ven_write(svga, val, addr);
            return;
    }

    switch (svga->gdcreg[3] & 0x18) {
        case 0x00: /* Set */
            for (i = 0; i < count; i++) {
                if ((svga->adv_flags & FLAG_EXT_WRITE) && (svga->adv_flags & FLAG_ADDR_BY8)) {
                    if (writemask2 & (0x80 >> i))
                        svga->vram[addr | i] = (vall.b[i] & svga->gdcreg[8]) | (svga->latch.b[i] & ~svga->gdcreg[8]);
                } else {
                    if (writemask2 & (1 << i))
                        svga->vram[addr | i] = (vall.b[i] & svga->gdcreg[8]) | (svga->latch.b[i] & ~svga->gdcreg[8]);
                }
            }
            break;
        case 0x08: /* AND */
            for (i = 0; i < count; i++) {
                if ((svga->adv_flags & FLAG_EXT_WRITE) && (svga->adv_flags & FLAG_ADDR_BY8)) {
                    if (writemask2 & (0x80 >> i))
                        svga->vram[addr | i] = (vall.b[i] | ~svga->gdcreg[8]) & svga->latch.b[i];
                } else {
                    if (writemask2 & (1 << i))
                        svga->vram[addr | i] = (vall.b[i] | ~svga->gdcreg[8]) & svga->latch.b[i];
                }
            }
            break;
        case 0x10: /* OR */
            for (i = 0; i < count; i++) {
                if ((svga->adv_flags & FLAG_EXT_WRITE) && (svga->adv_flags & FLAG_ADDR_BY8)) {
                    if (writemask2 & (0x80 >> i))
                        svga->vram[addr | i] = (vall.b[i] & svga->gdcreg[8]) | svga->latch.b[i];
                } else {
                    if (writemask2 & (1 << i))
                        svga->vram[addr | i] = (vall.b[i] & svga->gdcreg[8]) | svga->latch.b[i];
                }
            }
            break;
        case 0x18: /* XOR */
            for (i = 0; i < count; i++) {
                if ((svga->adv_flags & FLAG_EXT_WRITE) && (svga->adv_flags & FLAG_ADDR_BY8)) {
                    if (writemask2 & (0x80 >> i))
                        svga->vram[addr | i] = (vall.b[i] & svga->gdcreg[8]) ^ svga->latch.b[i];
                } else {
                    if (writemask2 & (1 << i))
                        svga->vram[addr | i] = (vall.b[i] & svga->gdcreg[8]) ^ svga->latch.b[i];
                }
            }
            break;

        default:
            break;
    }

    if (reset_wm)
        svga->gdcreg[8] = wm;
}

static __inline uint8_t
svga_read_common(uint32_t addr, uint8_t linear, void *priv)
{
    svga_t  *svga       = (svga_t *) priv;
    uint32_t latch_addr = 0;
    int      readplane  = svga->readplane;
    uint8_t  count;
    uint8_t  temp;
    uint8_t  ret = 0x00;

    if (svga->adv_flags & FLAG_ADDR_BY8)
        readplane = svga->gdcreg[4] & 7;

    cycles -= svga->monitor->mon_video_timing_read_b;

    if (!linear) {
        (void) xga_read_test(addr, svga);
        addr = svga_decode_addr(svga, addr, 0);
        if (addr == 0xffffffff)
            return 0xff;
    }

    count = 2;
    if (svga->adv_flags & FLAG_LATCH8)
        count = 3;

    latch_addr = (addr << count) & svga->decode_mask;
    count      = (1 << count);

    if (svga->adv_flags & FLAG_ADDR_BY16)
        addr <<= 4;
    else if (svga->adv_flags & FLAG_ADDR_BY8)
        addr <<= 3;
    else if ((svga->chain4 && (svga->packed_chain4 || svga->force_old_addr)) || svga->fb_only) {
        addr &= svga->decode_mask;
        if (svga->translate_address)
            addr = svga->translate_address(addr, priv);
        if (addr >= svga->vram_max)
            return 0xff;
        latch_addr = (addr & svga->vram_mask) & ~3;
        for (uint8_t i = 0; i < count; i++)
            svga->latch.b[i] = svga->vram[latch_addr | i];
        return svga->vram[addr & svga->vram_mask];
    } else if (svga->chain4 && !svga->force_old_addr) {
        readplane = addr & 3;
        addr      = ((addr & 0xfffc) << 2) | ((addr & 0x30000) >> 14) | (addr & ~0x3ffff);
    } else if (svga->chain2_read) {
        readplane = (readplane & 2) | (addr & 1);
        addr &= ~1;
        addr <<= 2;
    } else
        addr <<= 2;

    addr &= svga->decode_mask;

    if (svga->translate_address) {
        latch_addr = svga->translate_address(latch_addr, priv);
        addr       = svga->translate_address(addr, priv);
    }

    /* standard VGA latched access */
    if (latch_addr >= svga->vram_max) {
        for (uint8_t i = 0; i < count; i++)
            svga->latch.b[i] = 0xff;
    } else {
        latch_addr &= svga->vram_mask;

        for (uint8_t i = 0; i < count; i++)
            svga->latch.b[i] = svga->vram[latch_addr | i];
    }

    if (addr >= svga->vram_max)
        return 0xff;

    addr &= svga->vram_mask;

    if (svga->readmode) {
        temp = 0xff;

        for (uint8_t pixel = 0; pixel < 8; pixel++) {
            for (uint8_t plane = 0; plane < count; plane++) {
                if (svga->colournocare & (1 << plane)) {
                    /* If we care about a plane, and the pixel has a mismatch on it, clear its bit. */
                    if (((svga->latch.b[plane] >> pixel) & 1) != ((svga->colourcompare >> plane) & 1))
                        temp &= ~(1 << pixel);
                }
            }
        }

        ret = temp;
    } else
        ret = svga->vram[addr | readplane];

    return ret;
}

void
svga_write(uint32_t addr, uint8_t val, void *priv)
{
    svga_write_common(addr, val, 0, priv);
}

void
svga_write_linear(uint32_t addr, uint8_t val, void *priv)
{
    svga_write_common(addr, val, 1, priv);
}

uint8_t
svga_read(uint32_t addr, void *priv)
{
    return svga_read_common(addr, 0, priv);
}

uint8_t
svga_read_linear(uint32_t addr, void *priv)
{
    return svga_read_common(addr, 1, priv);
}

void
svga_doblit(int wx, int wy, svga_t *svga)
{
    int       y_add;
    int       x_add;
    int       y_start;
    int       x_start;
    int       bottom;
    uint32_t *p;
    int       i;
    int       j;
    int       xs_temp;
    int       ys_temp;

    y_add   = enable_overscan ? svga->monitor->mon_overscan_y : 0;
    x_add   = enable_overscan ? svga->monitor->mon_overscan_x : 0;
#ifdef USE_OLD_CALCULATION
    y_start = enable_overscan ? 0 : (svga->monitor->mon_overscan_y >> 1);
    x_start = enable_overscan ? 0 : (svga->monitor->mon_overscan_x >> 1);
    bottom  = (svga->monitor->mon_overscan_y >> 1);
#else
    y_start = enable_overscan ? 0 : svga->y_add;
    x_start = enable_overscan ? 0 : svga->left_overscan;
    bottom  = svga->monitor->mon_overscan_y - svga->y_add;
#endif

    if (svga->vertical_linedbl) {
        y_add <<= 1;
        y_start <<= 1;
        bottom <<= 1;
    }

    if ((wx <= 0) || (wy <= 0))
        return;

    if (svga->vertical_linedbl)
        svga->y_add <<= 1;

    xs_temp = wx;
    ys_temp = wy + 1;
    if (svga->vertical_linedbl)
        ys_temp++;
    if (xs_temp < 64)
        xs_temp = 640;
    if (ys_temp < 32)
        ys_temp = 200;

    if ((svga->crtc[0x17] & 0x80) && ((xs_temp != svga->monitor->mon_xsize) || (ys_temp != svga->monitor->mon_ysize) || video_force_resize_get_monitor(svga->monitor_index))) {
        /* Screen res has changed.. fix up, and let them know. */
        svga->monitor->mon_xsize = xs_temp;
        svga->monitor->mon_ysize = ys_temp;

        if ((svga->monitor->mon_xsize > 1984) || (svga->monitor->mon_ysize > 2016)) {
            /* 2048x2048 is the biggest safe render texture, to account for overscan,
               we suppress overscan starting from x 1984 and y 2016. */
            x_add             = 0;
            y_add             = 0;
            suppress_overscan = 1;
        } else
            suppress_overscan = 0;

        /* Block resolution changes while in DPMS mode to avoid getting a bogus
           screen width (320). We're already rendering a blank screen anyway. */
        if (!svga->dpms)
            set_screen_size_monitor(svga->monitor->mon_xsize + x_add, svga->monitor->mon_ysize + y_add, svga->monitor_index);

        if (video_force_resize_get_monitor(svga->monitor_index))
            video_force_resize_set_monitor(0, svga->monitor_index);
    }

    if ((wx >= 160) && ((wy + 1) >= 120)) {
        /* Draw (overscan_size - scroll size) lines of overscan on top and bottom. */
        for (i = 0; i < svga->y_add; i++) {
            p = &svga->monitor->target_buffer->line[i & 0x7ff][0];

            for (j = 0; j < (svga->monitor->mon_xsize + x_add); j++)
                p[j] = svga->dpms ? 0 : svga->overscan_color;
        }

        for (i = 0; i < bottom; i++) {
            p = &svga->monitor->target_buffer->line[(svga->monitor->mon_ysize + svga->y_add + i) & 0x7ff][0];

            for (j = 0; j < (svga->monitor->mon_xsize + x_add); j++)
                p[j] = svga->dpms ? 0 : svga->overscan_color;
        }
    }

    video_blit_memtoscreen_monitor(x_start, y_start, svga->monitor->mon_xsize + x_add, svga->monitor->mon_ysize + y_add, svga->monitor_index);

    if (svga->vertical_linedbl)
        svga->vertical_linedbl >>= 1;
}

void
svga_writeb_linear(uint32_t addr, uint8_t val, void *priv)
{
    svga_t *svga = (svga_t *) priv;

    if (!svga->fast) {
        svga_write_linear(addr, val, priv);
        return;
    }

    addr &= svga->decode_mask;
    if (addr >= svga->vram_max)
        return;
    addr &= svga->vram_mask;
    svga->changedvram[addr >> 12] = svga->monitor->mon_changeframecount;
    svga->vram[addr]              = val;
}

void
svga_writew_common(uint32_t addr, uint16_t val, uint8_t linear, void *priv)
{
    svga_t *svga = (svga_t *) priv;

    if (!svga->fast) {
        svga_write_common(addr, val, linear, priv);
        svga_write_common(addr + 1, val >> 8, linear, priv);
        return;
    }

    cycles -= svga->monitor->mon_video_timing_write_w;

    if (!linear) {
        xga_write_test(addr, val & 0xff, svga);
        xga_write_test(addr + 1, val >> 8, svga);
        addr = svga_decode_addr(svga, addr, 1);

        if (addr == 0xffffffff)
            return;
    }

    addr &= svga->decode_mask;
    if (svga->translate_address) {
        uint32_t addr2 = svga->translate_address(addr, priv);
        if (addr2 < svga->vram_max) {
            svga->vram[addr2 & svga->vram_mask] = val & 0xff;
            svga->changedvram[addr2 >> 12]      = svga->monitor->mon_changeframecount;
        }
        addr2 = svga->translate_address(addr + 1, priv);
        if (addr2 < svga->vram_max) {
            svga->vram[addr2 & svga->vram_mask] = (val >> 8) & 0xff;
            svga->changedvram[addr2 >> 12]      = svga->monitor->mon_changeframecount;
        }
        return;
    }
    if (addr >= svga->vram_max)
        return;
    addr &= svga->vram_mask;

    svga->changedvram[addr >> 12]   = svga->monitor->mon_changeframecount;
    *(uint16_t *) &svga->vram[addr] = val;
}

void
svga_writew(uint32_t addr, uint16_t val, void *priv)
{
    svga_writew_common(addr, val, 0, priv);
}

void
svga_writew_linear(uint32_t addr, uint16_t val, void *priv)
{
    svga_writew_common(addr, val, 1, priv);
}

void
svga_writel_common(uint32_t addr, uint32_t val, uint8_t linear, void *priv)
{
    svga_t *svga = (svga_t *) priv;

    if (!svga->fast) {
        svga_write_common(addr, val, linear, priv);
        svga_write_common(addr + 1, val >> 8, linear, priv);
        svga_write_common(addr + 2, val >> 16, linear, priv);
        svga_write_common(addr + 3, val >> 24, linear, priv);
        return;
    }

    cycles -= svga->monitor->mon_video_timing_write_l;

    if (!linear) {
        xga_write_test(addr, val & 0xff, svga);
        xga_write_test(addr + 1, (val >> 8) & 0xff, svga);
        xga_write_test(addr + 2, (val >> 16) & 0xff, svga);
        xga_write_test(addr + 3, (val >> 24) & 0xff, svga);
        addr = svga_decode_addr(svga, addr, 1);

        if (addr == 0xffffffff)
            return;
    }

    addr &= svga->decode_mask;
    if (svga->translate_address) {
        uint32_t addr2 = svga->translate_address(addr, priv);
        if (addr2 < svga->vram_max) {
            svga->vram[addr2 & svga->vram_mask] = val & 0xff;
            svga->changedvram[addr2 >> 12]      = svga->monitor->mon_changeframecount;
        }
        addr2 = svga->translate_address(addr + 1, priv);
        if (addr2 < svga->vram_max) {
            svga->vram[addr2 & svga->vram_mask] = (val >> 8) & 0xff;
            svga->changedvram[addr2 >> 12]      = svga->monitor->mon_changeframecount;
        }
        addr2 = svga->translate_address(addr + 2, priv);
        if (addr2 < svga->vram_max) {
            svga->vram[addr2 & svga->vram_mask] = (val >> 16) & 0xff;
            svga->changedvram[addr2 >> 12]      = svga->monitor->mon_changeframecount;
        }
        addr2 = svga->translate_address(addr + 3, priv);
        if (addr2 < svga->vram_max) {
            svga->vram[addr2 & svga->vram_mask] = (val >> 24) & 0xff;
            svga->changedvram[addr2 >> 12]      = svga->monitor->mon_changeframecount;
        }
        return;
    }
    if (addr >= svga->vram_max)
        return;

    addr &= svga->vram_mask;

    svga->changedvram[addr >> 12]   = svga->monitor->mon_changeframecount;
    *(uint32_t *) &svga->vram[addr] = val;
}

void
svga_writel(uint32_t addr, uint32_t val, void *priv)
{
    svga_writel_common(addr, val, 0, priv);
}

void
svga_writel_linear(uint32_t addr, uint32_t val, void *priv)
{
    svga_writel_common(addr, val, 1, priv);
}

uint8_t
svga_readb_linear(uint32_t addr, void *priv)
{
    const svga_t *svga = (svga_t *) priv;

    if (!svga->fast)
        return svga_read_linear(addr, priv);

    addr &= svga->decode_mask;
    if (addr >= svga->vram_max)
        return 0xff;

    return svga->vram[addr & svga->vram_mask];
}

uint16_t
svga_readw_common(uint32_t addr, uint8_t linear, void *priv)
{
    svga_t *svga = (svga_t *) priv;

    if (!svga->fast)
        return svga_read_common(addr, linear, priv) | (svga_read_common(addr + 1, linear, priv) << 8);

    cycles -= svga->monitor->mon_video_timing_read_w;

    if (!linear) {
        (void) xga_read_test(addr, svga);
        (void) xga_read_test(addr + 1, svga);
        addr = svga_decode_addr(svga, addr, 0);
        if (addr == 0xffffffff)
            return 0xffff;
    }

    addr &= svga->decode_mask;
    if (svga->translate_address) {
        uint8_t  val1  = 0xff;
        uint8_t  val2  = 0xff;
        uint32_t addr2 = svga->translate_address(addr, priv);
        if (addr2 < svga->vram_max)
            val1 = svga->vram[addr2 & svga->vram_mask];
        addr2 = svga->translate_address(addr + 1, priv);
        if (addr2 < svga->vram_max)
            val2 = svga->vram[addr2 & svga->vram_mask];
        return (val2 << 8) | val1;
    }
    if (addr >= svga->vram_max)
        return 0xffff;

    return *(uint16_t *) &svga->vram[addr & svga->vram_mask];
}

uint16_t
svga_readw(uint32_t addr, void *priv)
{
    return svga_readw_common(addr, 0, priv);
}

uint16_t
svga_readw_linear(uint32_t addr, void *priv)
{
    return svga_readw_common(addr, 1, priv);
}

uint32_t
svga_readl_common(uint32_t addr, uint8_t linear, void *priv)
{
    svga_t *svga = (svga_t *) priv;

    if (!svga->fast)
        return svga_read_common(addr, linear, priv) | (svga_read_common(addr + 1, linear, priv) << 8) | (svga_read_common(addr + 2, linear, priv) << 16) | (svga_read_common(addr + 3, linear, priv) << 24);

    cycles -= svga->monitor->mon_video_timing_read_l;

    if (!linear) {
        (void) xga_read_test(addr, svga);
        (void) xga_read_test(addr + 1, svga);
        (void) xga_read_test(addr + 2, svga);
        (void) xga_read_test(addr + 3, svga);
        addr = svga_decode_addr(svga, addr, 0);
        if (addr == 0xffffffff)
            return 0xffffffff;
    }

    addr &= svga->decode_mask;
    if (svga->translate_address) {
        uint8_t  val1  = 0xff;
        uint8_t  val2  = 0xff;
        uint8_t  val3  = 0xff;
        uint8_t  val4  = 0xff;
        uint32_t addr2 = svga->translate_address(addr, priv);
        if (addr2 < svga->vram_max)
            val1 = svga->vram[addr2 & svga->vram_mask];
        addr2 = svga->translate_address(addr + 1, priv);
        if (addr2 < svga->vram_max)
            val2 = svga->vram[addr2 & svga->vram_mask];
        addr2 = svga->translate_address(addr + 2, priv);
        if (addr2 < svga->vram_max)
            val3 = svga->vram[addr2 & svga->vram_mask];
        addr2 = svga->translate_address(addr + 3, priv);
        if (addr2 < svga->vram_max)
            val4 = svga->vram[addr2 & svga->vram_mask];
        return (val4 << 24) | (val3 << 16) | (val2 << 8) | val1;
    }
    if (addr >= svga->vram_max)
        return 0xffffffff;

    return *(uint32_t *) &svga->vram[addr & svga->vram_mask];
}

uint32_t
svga_readl(uint32_t addr, void *priv)
{
    return svga_readl_common(addr, 0, priv);
}

uint32_t
svga_readl_linear(uint32_t addr, void *priv)
{
    return svga_readl_common(addr, 1, priv);
}<|MERGE_RESOLUTION|>--- conflicted
+++ resolved
@@ -984,64 +984,6 @@
         }
     }
 
-<<<<<<< HEAD
-#if TBD
-    if (ibm8514_active && (svga->dev8514 != NULL)) {
-        if (dev->on) {
-            uint32_t _8514_dot = dev->h_sync_start;
-            uint32_t _8514_adj_dot = dev->h_sync_start;
-            uint32_t _8514_eff_mask = (dev->h_blank_end_val & ~0x0000001f) ? dev->h_blank_end_mask : 0x0000001f;
-            dev->h_blank_sub = 0;
-
-            mach_log("8514/A: HDISP=%d, HDISPED=%d, Blank: %04i-%04i, Total: %04i, "
-                     "Mask: %02X, ADJ_DOT=%04i.\n", dev->hdisp, (dev->hdisped + 1) << 3,
-                     dev->h_sync_start, dev->h_blank_end_val,
-                     dev->h_total, _8514_eff_mask, _8514_adj_dot);
-
-            while (_8514_adj_dot < (dev->h_total << 1)) {
-                if (_8514_dot == dev->h_total)
-                    _8514_dot = 0;
-
-                if (_8514_adj_dot >= dev->h_total)
-                    dev->h_blank_sub++;
-
-                mach_log("8514/A: Loop: adjdot=%d, htotal=%d, dotmask=%02x, "
-                         "hblankendvalmask=%02x, blankendval=%02x.\n", adj_dot,
-                         dev->h_total, _8514_dot & _8514_eff_mask, dev->h_blank_end_val & _8514_eff_mask,
-                         dev->h_blank_end_val);
-                if ((_8514_dot & _8514_eff_mask) == (dev->h_blank_end_val & _8514_eff_mask))
-                    break;
-
-                _8514_dot++;
-                _8514_adj_dot++;
-            }
-
-            uint32_t _8514_hd = dev->hdisp;
-            dev->hdisp -= dev->h_blank_sub;
-
-            svga->left_overscan = svga->x_add = (dev->h_total - _8514_adj_dot - 1) << 3;
-            svga->monitor->mon_overscan_x = svga->x_add + (dev->h_sync_start << 3) - _8514_hd + 8;
-            svga->monitor->mon_overscan_x++;
-
-            if ((dev->hdisp >= 2048) || (svga->left_overscan < 0)) {
-                svga->left_overscan = svga->x_add = 0;
-                svga->monitor->mon_overscan_x = 0;
-            }
-
-            /* - 1 because + 1 but also - 2 to compensate for the + 2 added to vtotal above. */
-            svga->y_add = svga->vtotal - svga->vblankend - 1;
-            svga->monitor->mon_overscan_y = svga->y_add + abs(svga->vblankstart - svga->dispend);
-
-            if ((dev->dispend >= 2048) || (svga->y_add < 0)) {
-                svga->y_add = 0;
-                svga->monitor->mon_overscan_y = 0;
-            }
-        }
-    }
-#endif
-
-=======
->>>>>>> 282ba139
     if (svga->vblankstart < svga->dispend) {
         svga_log("DISPEND > VBLANKSTART.\n");
         svga->dispend = svga->vblankstart;
@@ -1096,15 +1038,9 @@
 
     if (ibm8514_active && (svga->dev8514 != NULL)) {
         if (dev->on) {
-<<<<<<< HEAD
-            disptime8514 = dev->h_total;
-            _dispontime8514 = dev->h_disp_time;
-            svga_log("HTOTAL=%d, HDISP=%d.\n", dev->h_total, dev->h_disp);
-=======
             disptime8514 = dev->htotal_8514;
             _dispontime8514 = dev->hdisp_8514;
             svga_log("HTOTAL=%d, HDISP=%d.\n", dev->htotal_8514, dev->hdisp_8514);
->>>>>>> 282ba139
         }
     }
 
