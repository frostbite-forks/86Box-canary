--- conflicted
+++ resolved
@@ -25,14 +25,9 @@
     vid_et4000w32.c vid_stg_ramdac.c vid_ht216.c vid_oak_oti.c vid_paradise.c
     vid_rtg310x.c vid_f82c425.c vid_ti_cf62011.c vid_tvga.c vid_tgui9440.c
     vid_tkd8001_ramdac.c vid_att20c49x_ramdac.c vid_s3.c vid_s3_virge.c
-<<<<<<< HEAD
-    vid_ibm_rgb528_ramdac.c vid_sdac_ramdac.c vid_ogc.c vid_nga.c
+    vid_ibm_rgb528_ramdac.c vid_sdac_ramdac.c vid_ogc.c vid_mga.c vid_nga.c
     vid_tvp3026_ramdac.c vid_att2xc498_ramdac.c vid_xga.c
     vid_c&t_69000.c)
-=======
-    vid_ibm_rgb528_ramdac.c vid_sdac_ramdac.c vid_ogc.c vid_mga.c vid_nga.c
-    vid_tvp3026_ramdac.c vid_att2xc498_ramdac.c vid_xga.c)
->>>>>>> 312bec42
 
 if(VGAWONDER)
     target_compile_definitions(vid PRIVATE USE_VGAWONDER)
