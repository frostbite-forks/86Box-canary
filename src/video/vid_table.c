--- conflicted
+++ resolved
@@ -239,22 +239,6 @@
 #ifdef USE_G100
     { .device = &productiva_g100_device,                        .flags = VIDEO_FLAG_TYPE_SPECIAL },
 #endif /*USE_G100 */
-<<<<<<< HEAD
-    { &velocity_100_agp_device                         },
-    { &velocity_200_agp_device                         },
-    { &voodoo_3_1000_agp_device                        },
-    { &voodoo_3_2000_agp_device                        },
-    { &voodoo_3_3000_agp_device                        },
-    { &voodoo_3_3500_agp_ntsc_device                   },
-    { &voodoo_3_3500_agp_pal_device                    },
-    { &compaq_voodoo_3_3500_agp_device                 },
-    { &voodoo_3_3500_se_agp_device                     },
-    { &voodoo_3_3500_si_agp_device                     },
-    { &nv3_device_agp                                  },
-    { &nv3_device_pci                                  },
-
-    { NULL                                             }
-=======
     { .device = &velocity_100_agp_device,                       .flags = VIDEO_FLAG_TYPE_NONE },
     { .device = &velocity_200_agp_device,                       .flags = VIDEO_FLAG_TYPE_NONE },
     { .device = &voodoo_3_1000_agp_device,                      .flags = VIDEO_FLAG_TYPE_NONE },
@@ -265,8 +249,9 @@
     { .device = &compaq_voodoo_3_3500_agp_device,               .flags = VIDEO_FLAG_TYPE_NONE },
     { .device = &voodoo_3_3500_se_agp_device,                   .flags = VIDEO_FLAG_TYPE_NONE },
     { .device = &voodoo_3_3500_si_agp_device,                   .flags = VIDEO_FLAG_TYPE_NONE },
+    { .device = &nv3_device_agp,                                .flags = VIDEO_FLAG_TYPE_NONE },
+    { .device = &nv3_device_pci,                                .flags = VIDEO_FLAG_TYPE_NONE },
     { .device = NULL,                                           .flags = VIDEO_FLAG_TYPE_NONE }
->>>>>>> 35a12e08
   // clang-format on
 };
 
